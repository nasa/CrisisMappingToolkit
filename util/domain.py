# -----------------------------------------------------------------------------
# Copyright * 2014, United States Government, as represented by the
# Administrator of the National Aeronautics and Space Administration. All
# rights reserved.
#
# The Crisis Mapping Toolkit (CMT) v1 platform is licensed under the Apache
# License, Version 2.0 (the "License"); you may not use this file except in
# compliance with the License. You may obtain a copy of the License at
# http://www.apache.org/licenses/LICENSE-2.0.
#
# Unless required by applicable law or agreed to in writing, software
# distributed under the License is distributed on an "AS IS" BASIS, WITHOUT
# WARRANTIES OR CONDITIONS OF ANY KIND, either express or implied. See the
# License for the specific language governing permissions and limitations under
# the License.
# -----------------------------------------------------------------------------

import os
import xml.etree.ElementTree as ET

import ee

<<<<<<< HEAD
# default search path for sensors description xml files
=======
# Get this folder: [root]/config/sensors
>>>>>>> 70bfda1a
DATA_SOURCE_DIR = os.path.join(os.path.dirname(os.path.realpath(__file__)), \
        ".." + os.path.sep + "config" + os.path.sep + "sensors")

# A class representing a problem domain. Loads an image, bands, and additional
# information from an xml file. Default information may be specified in a
# file specific to a sensor type, which can be overridden.
class Domain(object):
    def __init__(self, xml_file):
        self.name         = 'Unnamed'
        self.image        = None
        self.truth        = None
        self.sensor       = None
        self.bands        = []
        self.log_scale    = False
        self.water        = dict()
        self.ground_truth = None
        # also data member for each band

        self.__mask_source = None
        self.__band_sources = dict()
        self.__load_xml(xml_file)

    # load a data source for a band or mask, represented by the <source> tag.
    def __load_source(self, source_element):
        d = dict()
        source_band = source_element.find('source')
        if source_band != None:
            # if it's a mosaic, combine the images in an EE ImageCollection
            mosaic = source_band.get('mosaic')
            if mosaic != None:
                if mosaic.lower() == 'true':
                    d['mosaic'] = True
                elif mosaic.lower() == 'false':
                    d['mosaic'] = False
                else:
                    raise Exception('Unexpected value of mosaic, %s.' % (source_band.get('mosaic')))
            # the name of the band
            name = source_band.find('name')
            if name != None:
                # the name of the band in the original image
                d['source'] = name.text
            # the id of the image to load
            band_eeid = source_band.find('eeid')
            if band_eeid != None:
                d['eeid'] = band_eeid.text
        return d

    # load a probability distribution into a python dictionary, which may, for
    # example, represent the expected distribution of water pixels
    def __load_distribution(self, root):
        d = dict()
        model = root.find('model')
        if model != None:
            d['model'] = model.text
        mode = root.find('mode')
        if mode != None:
            d['mode'] = dict()
            if mode.find('range') != None:
                (d['mode']['min'], d['mode']['max']) = self.__load_range(mode.find('range'))
        r = root.find('range')
        if r != None:
            d['range'] = self.__load_range(r)
        b = root.find('buckets')
        if b != None:
            try:
                d['buckets'] = int(b.text)
            except:
                raise Exception('Buckets in distribution must be integer.')
        return d

    # read the band specification and load it into __band_sources and __mask_source.
    # does not load the bands
    def __load_bands(self, root_element):
        # may have a default distribution for all bands directly
        default_water = dict()
        for d in root_element.findall('distribution'):
            if d.get('name').lower() == 'water':
                default_water = self.__load_distribution(d)

        # read bands, represented by <band> tag
        bands = root_element.find('bands')
        if bands != None:
            # shared source information (e.g., all bands have same eeid) is loaded directly in <bands><source /></bands>
            default_source = self.__load_source(bands)
            for b in self.bands:
                self.__band_sources[b].update(default_source)
            if self.__mask_source != None:
                self.__mask_source.update(default_source)

            # load individual <band> tags
            for b in bands.findall('band'):
                try:
                    name = b.find('name').text
                except:
                    raise Exception('Unnamed band.')
                if name not in self.bands:
                    self.bands.append(name)
                if name not in self.__band_sources:
                    self.__band_sources[name] = dict()
                self.__band_sources[name].update(self.__load_source(b))

                if name not in self.water:
                    self.water[name] = dict()
                self.water[name].update(default_water)
                for d in b.findall('distribution'):
                    if d.get('name').lower() == 'water':
                        self.water[name].update(self.__load_distribution(d))
            # read mask, in <mask> tag
            mask = bands.find('mask')
            if mask != None:
                if self.__mask_source == None:
                    self.__mask_source = dict()
                if mask.get('self') == 'true':
                    self.__mask_source['self'] = True
                source = mask.find('source')
                if source != None:
                    self.__mask_source.update(self.__load_source(mask))

    # given band specifications in __band_sources and __mask_source, load them into self.image
    def __load_image(self):
        # load the bands, combine into image
        for i in range(len(self.bands)):
            source = self.__band_sources[self.bands[i]]
            if 'source' not in source or 'eeid' not in source or source['eeid'] == None:
                raise Exception('Incomplete band specification.')
            if 'mosaic' in source:
                ims = ee.ImageCollection(source['eeid'])
                im  = ims.mosaic()
            else:
                im = ee.Image(source['eeid'])
            band = im.select([source['source']], [self.bands[i]])
            if self.image == None:
                self.image = band
            else:
                self.image = self.image.addBands(band)
            # set band as member variable, e.g., self.__dict__['hv'] is equivalent to self.hv
            self.__dict__[self.bands[i]] = band
        # apply mask
        if self.__mask_source != None:
            if 'self' in self.__mask_source and self.__mask_source['self']:
                self.image = self.image.mask(self.image)
            else:
                self.image = self.image.mask(ee.Image(self.__mask_source['eeid']).select([self.__mask_source['source']], ['b1']))
        # apply minimum and maximum value
        if self.minimum_value == None or  self.maximum_value == None:
            raise Exception('Minimum and maximum value not specified.')
        self.image = self.image.clamp(self.minimum_value, self.maximum_value)

    # read a bbox, <bbox>
    def __load_bbox(self, root):
        b = None
        if root != None:
            try:
                bl = root.find('bottomleft')
                tr = root.find('topright')
                b  = tuple(map(lambda x: float(x.text),
                            [bl.find('lon'), bl.find('lat'), tr.find('lon'), tr.find('lat')]))
            except:
                raise Exception("Failed to load bounding box for domain.")
        return b

    # read a <range> tag
    def __load_range(self, tag):
        a = None
        b = None
        if tag != None:
            try:
                a = tag.find('minimum').text
                b = tag.find('maximum').text
                try:
                    a = int(a)
                    b = int(b)
                except:
                    a = float(a)
                    b = float(b)
            except:
                raise Exception('Failed to load range tag.')
        return (a, b)

    # load an xml file representing a domain or a sensor
    def __load_xml(self, xml_file):
        tree = ET.parse(xml_file)
        root = tree.getroot()

        domain = False
        if root.tag != "domain" and root.tag != "sensor":
            raise Exception("XML file not a domain or sensor.")

        # load default values for given source (may be overwritten by domain file)
        data_source = None
        try:
            data_source = root.find('sensor').text.lower()
            self.sensor = data_source
        except:
            pass
        if data_source != None:
            self.__load_xml(DATA_SOURCE_DIR + os.path.sep + data_source + ".xml")

        # get name of domain
        try:
            self.name = root.find('name').text
        except:
            raise Exception('Domain has no name.')

        self.bbox = self.__load_bbox(root.find('bbox'))
        (a, b)    = self.__load_range(root.find('range'))
        if a != None:
            self.minimum_value = a
        if b != None:
            self.maximum_value = b
        
        # if scaling tag with type log10 present, take the log of the image
        scale = root.find('scaling')
        if scale != None:
            self.log_scale = scale.get('type') == 'log10'
        
        # read data about all the bands
        self.__load_bands(root)
        if root.tag == "domain":
            # actually load the data specified by the bands
            self.__load_image()
            self.bounds = apply(ee.geometry.Geometry.Rectangle, self.bbox)
            self.center = ((self.bbox[0] + self.bbox[2]) / 2, (self.bbox[1] + self.bbox[3]) / 2)
            truth = root.find('truth')
            if truth != None:
                self.ground_truth = ee.Image(truth.text).select(['b1']).clamp(0, 1).mask(self.image.select([self.bands[0]]))
    
    def visualize(self, params = {}, name = None, show=True):
        if name == None:
            name = self.name
        bands = self.bands
        image = self.image
        if len(bands) == 2:
            image = self.image.addBands(0)
            bands = ['constant'] + bands
        new_params = {'bands' : bands, 'min' : self.minimum_value, 'max' : self.maximum_value}
        new_params.update(params)
        return (image, new_params, name, show)
<|MERGE_RESOLUTION|>--- conflicted
+++ resolved
@@ -20,11 +20,7 @@
 
 import ee
 
-<<<<<<< HEAD
-# default search path for sensors description xml files
-=======
-# Get this folder: [root]/config/sensors
->>>>>>> 70bfda1a
+# default search path for sensors description xml files: [root]/config/sensors
 DATA_SOURCE_DIR = os.path.join(os.path.dirname(os.path.realpath(__file__)), \
         ".." + os.path.sep + "config" + os.path.sep + "sensors")
 
