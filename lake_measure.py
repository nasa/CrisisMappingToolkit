--- conflicted
+++ resolved
@@ -13,7 +13,6 @@
 import ee
 
 def get_image_collection(bounds, start_date, end_date):
-<<<<<<< HEAD
 	#ee_bounds = apply(ee.Geometry.Rectangle, bounds)
 	#ee_points = map(ee.Geometry.Point, [(bounds[0], bounds[1]), (bounds[0], bounds[3]),
 	#								(bounds[2], bounds[1]), (bounds[2], bounds[3])])
@@ -55,42 +54,6 @@
 	return ee.Feature(None, {'date' : image.get('DATE_ACQUIRED'),
 			'water_count' : water_count.get('water'),
 			'cloud_count' : cloud_count.get('cloud')})
-=======
-    ee_bounds = apply(ee.Geometry.Rectangle, bounds)
-    ee_points = map(ee.Geometry.Point, [(bounds[0], bounds[1]), (bounds[0], bounds[3]),
-                                    (bounds[2], bounds[1]), (bounds[2], bounds[3])])
-    collection = ee.ImageCollection('LT5_L1T').filterDate(start_date, end_date).filterBounds(ee_points[0]).filterBounds(ee_points[1]).filterBounds(ee_points[2]).filterBounds(ee_points[3])
-    return collection
-
-def detect_clouds(im):
-    cloud_mask = im.select(['B3']).gte(35).select(['B3'], ['cloud'])
-    NDSI = (im.select(['B2']).subtract(im.select(['B5']))).divide(im.select(['B2']).add(im.select(['B5'])))
-    # originally 0.4, but this supposedly misses some clouds, used 0.7 in paper
-    cloud_mask = cloud_mask.And(NDSI.lte(0.4))
-    # should be 300K temperature, what is this in pixel values?
-    cloud_mask = cloud_mask.And(im.select(['B6']).lte(105))
-    return cloud_mask
-
-def detect_water(image, clouds):
-    # from "Water Body Detection and Delineation with Landsat TM Data" by Frazier and Page
-    water = image.select(['B1']).lte(100).And(image.select(['B2']).lte(55)).And(image.select(['B3']).lte(71))
-    water = water.select(['B1'], ['water'])
-    # originally B7 <= 13
-    water = water.And(image.select(['B4']).lte(66)).And(image.select(['B5']).lte(47)).And(image.select(['B7']).lte(22))
-    water = water.And(clouds.Not())
-    return water
-
-def count_water(bounds, image):
-    print 'count'
-    clouds = detect_clouds(image)
-    water = detect_water(image, clouds)
-    cloud_count = clouds.mask(clouds).reduceRegion(ee.Reducer.count(), bounds, 30)
-    water_count = water.mask(water).reduceRegion(ee.Reducer.count(), bounds, 30)
-    return ee.Feature(None, {'date' : image.get('DATE_ACQUIRED'),
-            'water_count' : water_count.get('water'),
-            'cloud_count' : cloud_count.get('cloud')})
->>>>>>> 775d8370
-
 
 def measure_clouds(image):
     return ee.Feature(None, {'value' : 5.0})
@@ -100,14 +63,8 @@
 args = parser.parse_args()
 
 if args.date == None:
-<<<<<<< HEAD
-	#start_date = ee.Date('1984-01-01')
-	start_date = ee.Date('1999-09-20')
+	start_date = ee.Date('1984-01-01')
 	end_date = ee.Date('2030-01-01')
-=======
-    start_date = ee.Date('1984-01-01')
-    end_date = ee.Date('2030-01-01')
->>>>>>> 775d8370
 else:
     start_date = ee.Date(args.date)
     end_date = start_date.advance(1.0, 'month')
@@ -132,7 +89,6 @@
 
 # display individual image from a date
 if args.date:
-<<<<<<< HEAD
 	from util.mapclient_qt import centerMap, addToMap
 	landsat = ee.Image(collection.first())
 	center = ee_bounds.centroid().getInfo()['coordinates']
@@ -168,21 +124,3 @@
 	#results = collection.map(functools.partial(count_water, ee_bounds))
 	#print results.toList(1000000).length().getInfo()
 	#print collection.iterate(lambda v, l: l.append(v), [])
-=======
-    from util.mapclient_qt import centerMap, addToMap
-    landsat = ee.Image(collection.first())
-    centerMap((bounds[0] + bounds[2]) / 2, (bounds[1] + bounds[3]) / 2, 11)
-    addToMap(landsat, {'bands': ['B3', 'B2', 'B1']}, 'Landsat 3,2,1 RGB')
-    addToMap(landsat, {'bands': ['B7', 'B5', 'B4']}, 'Landsat 7,5,4 RGB', False)
-    addToMap(landsat, {'bands': ['B6']}, 'Landsat 6', False)
-    clouds = detect_clouds(landsat)
-    water = detect_water(landsat, clouds)
-    addToMap(clouds.mask(clouds), {'opacity' : 0.5}, 'Cloud Mask')
-    addToMap(water.mask(water), {'opacity' : 0.5, 'palette' : '00FFFF'}, 'Water Mask')
-    print count_water(ee_bounds, landsat).getInfo()
-# compute water levels in all images of area
-else:
-    results = collection.map(functools.partial(count_water, ee_bounds))
-    #print results.toList(1000000).length().getInfo()
-    #print collection.iterate(lambda v, l: l.append(v), [])
->>>>>>> 775d8370
