--- conflicted
+++ resolved
@@ -1,6 +1,6 @@
-"""A slippy map GUI.
-
-Implements a tiled slippy map using Tk canvas. Displays map tiles using
+"""A simple map GUI.
+
+Implements a tiled map using QT. Displays map tiles using
 whatever projection the tiles are in and only knows about tile coordinates,
 (as opposed to geospatial coordinates.) This assumes that the tile-space is
 organized as a power-of-two pyramid, with the origin in the upper left corner.
@@ -16,6 +16,8 @@
 
 Several of the functions are named to match the Google Maps Javascript API,
 and therefore violate style guidelines.
+
+Based on the TK map interface from Google Earth Engine.
 """
 
 
@@ -224,17 +226,12 @@
     def __init__(self, opt_overlay=None):
         super(MapView, self).__init__()
         
-<<<<<<< HEAD
         # for adding new layers to map
         self.executing_threads = []
         self.thread_lock = threading.Lock()
 
-        self.tiles   = {}    # The cached stack of images at each grid cell.
-        self.qttiles = {}    # The cached PhotoImage at each grid cell.
-=======
         self.tiles    = {}    # The cached stack of images at each grid cell.
         self.qttiles  = {}    # The cached PhotoImage at each grid cell.
->>>>>>> 2b2be2d0
         self.qttiles_lock = threading.RLock()
         self.level    = 2        # Starting zoom level
         self.origin_x = None     # The map origin x offset at the current level.
