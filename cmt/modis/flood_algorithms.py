--- conflicted
+++ resolved
@@ -83,11 +83,7 @@
    
     # Get the cloud_state bits and find cloudy areas.
     cloudBits = getQABits(qaBand, 0, 1, 'cloud_state')
-<<<<<<< HEAD
-    cloud     = cloudBits.eq(1).Or(cloudBits.eq(2))
-=======
     cloud = cloudBits.eq(1).Or(cloudBits.eq(2))
->>>>>>> b22b0567
 
     return cloud # The second part of this, the land water flag, does not work well at all.
     
