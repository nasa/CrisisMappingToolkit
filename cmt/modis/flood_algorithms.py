# -----------------------------------------------------------------------------
# Copyright * 2014, United States Government, as represented by the
# Administrator of the National Aeronautics and Space Administration. All
# rights reserved.
#
# The Crisis Mapping Toolkit (CMT) v1 platform is licensed under the Apache
# License, Version 2.0 (the "License"); you may not use this file except in
# compliance with the License. You may obtain a copy of the License at
# http://www.apache.org/licenses/LICENSE-2.0.
#
# Unless required by applicable law or agreed to in writing, software
# distributed under the License is distributed on an "AS IS" BASIS, WITHOUT
# WARRANTIES OR CONDITIONS OF ANY KIND, either express or implied. See the
# License for the specific language governing permissions and limitations under
# the License.
# -----------------------------------------------------------------------------

import ee

<<<<<<< HEAD
from cmt.mapclient_qt import addToMap
from cmt.util.evaluation import safe_get_info
from cmt.domain import Domain
=======
import adaboost
import dnns
import ee_classifiers
import misc_algorithms
import modis_utilities
import simple_modis_algorithms

>>>>>>> 0f0cd996

'''
Contains implementations of multiple MODIS-based flood detection algorithms.
'''

# Each algorithm name has an integer assigned to it.
EVI                = 1
XIAO               = 2
DIFFERENCE         = 3
CART               = 4
SVM                = 5
RANDOM_FORESTS     = 6
DNNS               = 7
DNNS_DEM           = 8
DIFFERENCE_HISTORY = 9
DARTMOUTH          = 10
DNNS_REVISED       = 11
DEM_THRESHOLD      = 12
MARTINIS_TREE      = 13
#SKYBOX_ASSIST      = 14 # Currently unused
DNNS_DIFF          = 15
DNNS_DIFF_DEM      = 16
DIFF_LEARNED       = 17
DART_LEARNED       = 18
FAI                = 19
FAI_LEARNED        = 20
EXPERIMENTAL       = 21
MODNDWI            = 22
MODNDWI_LEARNED    = 23
ADABOOST           = 24
ADABOOST_LEARNED   = 25
ADABOOST_DEM       = 26

<<<<<<< HEAD
def compute_modis_indices(domain):
    '''Compute several common interpretations of the MODIS bands'''
    
    band1 = domain.modis.sur_refl_b01 # pRED
    band2 = domain.modis.sur_refl_b02 # pNIR

    # Other bands must be used at lower resolution
    band3 = domain.modis.sur_refl_b03 # pBLUE
    band4 = domain.modis.sur_refl_b04
    band5 = domain.modis.sur_refl_b05.mask(ee.Image(1))
    band6 = domain.modis.sur_refl_b06 # pSWIR

    NDVI = (band2.subtract(band1)).divide(band2.add(band1));
    # Normalized difference water index
    NDWI = (band1.subtract(band6)).divide(band1.add(band6));
    # Enhanced vegetation index
    EVI = band2.subtract(band1).multiply(2.5).divide( band2.add(band1.multiply(6)).subtract(band3.multiply(7.5)).add(1));
    # Land surface water index
    LSWI = (band2.subtract(band6)).divide(band2.add(band6));
    # Convenience measure
    DVEL = EVI.subtract(LSWI)

    return {'b1': band1, 'b2': band2, 'b3': band3, 'b4' : band4, 'b5' : band5, 'b6': band6,
            'NDVI': NDVI, 'NDWI': NDWI, 'EVI': EVI, 'LSWI': LSWI, 'DVEL': DVEL,
            'pRED': band1, 'pNIR': band2, 'pBLUE': band3, 'pSWIR': band6}



def getQABits(image, start, end, newName):
    '''Extract bits from positions "start" to "end" in the image'''
    # Create a bit mask of the bits we need
    pattern = 0
    for i in range(start,end):
       pattern += 2**i
    # Extract the bits, shift them over, and rename the channel.
    temp = ee.Image(pattern)
    return image.select([0], [newName]).bitwise_and(temp).rightShift(start)

def getModisBadPixelMask(lowResModis):
    '''Retrieves the 1km MODIS bad pixel mask (identifies clouds)'''

    # Select the QA band
    qaBand = lowResModis.select('state_1km').uint16()
   
    # Get the cloud_state bits and find cloudy areas.
    cloudBits = getQABits(qaBand, 0, 1, 'cloud_state')
    cloud = cloudBits.eq(1).Or(cloudBits.eq(2))

    return cloud # The second part of this, the land water flag, does not work well at all.
    
    ## Get the land_water_flag bits.
    #landWaterFlag = getQABits(qaBand, 3, 5, 'land_water_flag')
    #
    ## Create a mask that filters out deep ocean and cloudy areas.
    #mask = landWaterFlag.neq(7).And(cloud.Not())
    #return mask

def getCloudPercentage(lowResModis, region):
    '''Returns the percentage of a region flagged as clouds by the MODIS metadata'''

    MODIS_CLOUD_RESOLUTION = 1000 # Clouds are flagged at this resolution

    # Divide the number of cloud pixels by the total number of pixels
    oneMask    = ee.Image(1.0) 
    cloudMask  = getModisBadPixelMask(lowResModis)
    areaCount  = oneMask.reduceRegion(  ee.Reducer.sum(), region, MODIS_CLOUD_RESOLUTION)
    cloudCount = cloudMask.reduceRegion(ee.Reducer.sum(), region, MODIS_CLOUD_RESOLUTION)
    percentage = safe_get_info(cloudCount)['cloud_state'] / safe_get_info(areaCount)['constant']
    print 'Detected cloud percentage: ' + str(percentage)
    return percentage



# if mixed_thresholds is true, we find the thresholds that contain 0.05 land and 0.95 water
def compute_binary_threshold(valueImage, classification, bounds, mixed_thresholds=False):
    '''Computes a threshold for a value given examples in a classified binary image'''
    
    # Build histograms of the true and false labeled values
    valueInFalse   = valueImage.mask(classification.Not())
    valueInTrue    = valueImage.mask(classification)
    NUM_BINS       = 128
    SCALE          = 250 # In meters
    histogramFalse = safe_get_info(valueInFalse.reduceRegion(ee.Reducer.histogram(NUM_BINS, None, None), bounds, SCALE))['b1']
    histogramTrue  = safe_get_info(valueInTrue.reduceRegion( ee.Reducer.histogram(NUM_BINS, None, None), bounds, SCALE))['b1']
    
    # Get total number of pixels in each histogram
    false_total = sum(histogramFalse['histogram'])
    true_total  = sum(histogramTrue[ 'histogram'])
    
    # WARNING: This method assumes that the false histogram is composed of greater numbers than the true histogram!!
    #        : This happens to be the case for the three algorithms we are currently using this for.
    
    false_index = 0
    false_sum   = false_total
    true_sum    = 0.0
    threshold_index = None
    lower_mixed_index = None
    upper_mixed_index = None
    for i in range(len(histogramTrue['histogram'])): # Iterate through the bins of the true histogram
        # Add the number of pixels in the current true bin
        true_sum += histogramTrue['histogram'][i]
        
        # Set x equal to the max end of the current bin
        x = histogramTrue['bucketMin'] + (i+1)*histogramTrue['bucketWidth']
        
        # Determine the bin of the false histogram that x falls in
        # - Also update the number of 
        while ( (false_index < len(histogramFalse['histogram'])) and
                (histogramFalse['bucketMin'] + false_index*histogramFalse['bucketWidth'] < x) ):
            false_sum   -= histogramFalse['histogram'][false_index] # Remove the pixels from the current false bin
            false_index += 1 # Move to the next bin of the false histogram
    
        percent_true_under_thresh = true_sum/true_total
        percent_false_over_thresh = false_sum/false_total
            
        if mixed_thresholds:
            if (false_total - false_sum) / float(true_sum) <= 0.05:
                lower_mixed_index = i
            if upper_mixed_index == None and (true_total - true_sum) / float(false_sum) <= 0.05:
                upper_mixed_index = i
        else:
            if threshold_index == None and (percent_false_over_thresh < percent_true_under_thresh) and (percent_true_under_thresh > 0.5):
                break

    
    if mixed_thresholds:
        lower = histogramTrue['bucketMin'] + lower_mixed_index * histogramTrue['bucketWidth'] + histogramTrue['bucketWidth']/2
        upper = histogramTrue['bucketMin'] + upper_mixed_index * histogramTrue['bucketWidth'] + histogramTrue['bucketWidth']/2
        if lower > upper:
            temp = lower
            lower = upper
            upper = temp
        print 'Thresholds (%g, %g) found.' % (lower, upper)
        return (lower, upper)
    else:
        # Put threshold in the center of the current true histogram bin/bucket
        threshold = histogramTrue['bucketMin'] + i*histogramTrue['bucketWidth'] + histogramTrue['bucketWidth']/2
        print 'Threshold %g Found. %g%% of water pixels and %g%% of land pixels separated.' % \
            (threshold, true_sum / true_total * 100.0, false_sum / false_total * 100.0)
        return threshold

def dem_threshold(domain, b):
    '''Just use a height threshold on the DEM!'''

    heightLevel = float(domain.algorithm_params['dem_threshold'])
    dem         = domain.get_dem().image
    return dem.lt(heightLevel).select(['elevation'], ['b1'])

def evi(domain, b):
    '''Simple EVI based classifier'''
    #no_clouds = b['b3'].lte(2100).select(['sur_refl_b03'], ['b1'])
    criteria1 = b['EVI'].lte(0.3).And(b['LSWI'].subtract(b['EVI']).gte(0.05)).select(['sur_refl_b02'], ['b1'])
    criteria2 = b['EVI'].lte(0.05).And(b['LSWI'].lte(0.0)).select(['sur_refl_b02'], ['b1'])
    #return no_clouds.And(criteria1.Or(criteria2))
    return criteria1.Or(criteria2)

def xiao(domain, b):
    '''Method from paper: Xiao, Boles, Frolking, et. al. Mapping paddy rice agriculture in South and Southeast Asia using
                          multi-temporal MODIS images, Remote Sensing of Environment, 2006.
                          
        This method implements a very simple decision tree from several standard MODIS data products.
        The default constants were tuned for (wet) rice paddy detection.
    '''
    return b['LSWI'].subtract(b['NDVI']).gte(0.05).Or(b['LSWI'].subtract(b['EVI']).gte(0.05)).select(['sur_refl_b02'], ['b1']);

def get_permanent_water_mask():
    return ee.Image("MODIS/MOD44W/MOD44W_005_2000_02_24").select(['water_mask'], ['b1'])

def get_diff(b):
    return b['b2'].subtract(b['b1']).select(['sur_refl_b02'], ['b1'])

def diff_learned(domain, b):
    '''modis_diff but with the threshold calculation included (training image required)'''
    if domain.unflooded_domain == None:
        print 'No unflooded training domain provided.'
        return None
    unflooded_b = compute_modis_indices(domain.unflooded_domain)
    water_mask = get_permanent_water_mask()
    
    threshold = compute_binary_threshold(get_diff(unflooded_b), water_mask, domain.bounds)
    return modis_diff(domain, b, threshold)

def modis_diff(domain, b, threshold=None):
    '''Compute (b2-b1) < threshold, a simple water detection index.
    
       This method may be all that is needed in cases where the threshold can be hand tuned.
    '''
    if threshold == None: # If no threshold value passed in, load it based on the data set.
        threshold = float(domain.algorithm_params['modis_diff_threshold'])
    return get_diff(b).lte(threshold)

def get_fai(b):
    return b['b2'].subtract(b['b1'].add(b['b5'].subtract(b['b1']).multiply((859.0 - 645) / (1240 - 645)))).select(['sur_refl_b02'], ['b1'])

def fai_learned(domain, b):
    if domain.unflooded_domain == None:
        print 'No unflooded training domain provided.'
        return None
    unflooded_b = compute_modis_indices(domain.unflooded_domain)
    water_mask = get_permanent_water_mask()
    
    threshold = compute_binary_threshold(get_fai(unflooded_b), water_mask, domain.bounds)
    return fai(domain, b, threshold)

def fai(domain, b, threshold=None):
    ''' Floating Algae Index. Method from paper: Feng, Hu, Chen, Cai, Tian, Gan,
    Assessment of inundation changes of Poyang Lake using MODIS observations
    between 2000 and 2010. Remote Sensing of Environment, 2012.
    '''
    if threshold == None:
        threshold = float(domain.algorithm_params['fai_threshold'])
    return get_fai(b).lte(threshold)

def _create_learning_image(domain, b):
    '''Set up features for the classifier to be trained on: [b2, b2/b1, b2/b1, NDVI, NDWI]'''
    diff        = b['b2'].subtract(b['b1'])
    ratio       = b['b2'].divide(b['b1'])
    modisBands  = b['b1'].addBands(b['b2']).addBands(diff).addBands(ratio).addBands(b['NDVI']).addBands(b['NDWI'])
    outputBands = modisBands
    
    # Try to add a DEM
    try:
        dem = domain.get_dem().image
        outputBands.addBands(dem)
        #outputBands = dem
    except AttributeError:
        pass # Suppress error if there is no DEM data
    
    # Try to add Skybox RGB info (NIR is handled seperately because not all Skybox images have it)
    # - Use all the base bands plus a grayscale texture measure
    try:
        try: # The Skybox data can be in one of two names
            skyboxSensor = domain.skybox
        except:
            skyboxSensor = domain.skybox_nir
            
        rgbBands    = skyboxSensor.Red.addBands(skyboxSensor.Green).addBands(skyboxSensor.Blue)
        grayBand    = rgbBands.select('Red').add(rgbBands.select('Green')).add(rgbBands.select('Blue')).divide(ee.Image(3.0)).uint16()
        edges       = grayBand.convolve(ee.Kernel.laplacian8(normalize=True)).abs()
        texture     = edges.convolve(ee.Kernel.square(3, 'pixels')).select(['Red'], ['Texture'])
        texture2Raw = grayBand.glcmTexture()
        bandList    = safe_get_info(texture2Raw)['bands']
        bandName    = [x['id'] for x in bandList if 'idm' in x['id']]
        texture2    = texture2Raw.select(bandName).convolve(ee.Kernel.square(5, 'pixels'))
        #skyboxBands = rgbBands.addBands(texture).addBands(texture2)
        skyboxBands = rgbBands.addBands(texture2)
        outputBands = outputBands.addBands(skyboxBands)
        #outputBands = skyboxBands
        
        #addToMap(grayBand, {'min': 0, 'max': 1200}, 'grayBand')       
        #addToMap(edges, {'min': 0, 'max': 250}, 'edges')
        #addToMap(texture, {'min': 0, 'max': 250}, 'texture')
        #addToMap(texture2, {'min': 0, 'max': 1}, 'texture2')
        
    except AttributeError:
        pass # Suppress error if there is no Skybox data
    
    # Try to add Skybox Near IR band
    try:
        outputBands = outputBands.addBands(domain.skybox_nir.NIR)       
        #addToMap(domain.skybox.NIR, {'min': 0, 'max': 1200}, 'Near IR')       
    except AttributeError:
        pass # Suppress error if there is no Skybox NIR data
    
    return outputBands

def earth_engine_classifier(domain, b, classifier_name, extra_args={}):
    '''Apply EE classifier tool using a ground truth image.'''
    
    # Training requires a training image plus either ground truth or training features.
    
    if not domain.training_domain:
        raise Exception('Cannot run classifier algorithm without a training domain!')
    training_domain = domain.training_domain    
    training_image  = _create_learning_image(training_domain, compute_modis_indices(training_domain))
    if training_domain.training_features:
        args = {
                'training_features' : training_domain.training_features,
                'training_property' : 'classification',
                #'crs'               : 'EPSG:32736',
                #'crs_transform'     : [0.8,0,733605.2,0,-0.8,8117589.2]
                "crs": "EPSG:4326", # TODO: What to use here???
                "crs_transform": [8.9831528411952135e-05, 0, -180, 0, -8.9831528411952135e-05, 90],
               }
    elif training_domain.ground_truth:
        args = {
                'training_image'    : training_domain.ground_truth,
                'training_band'     : "b1",
                'training_region'   : training_domain.bounds
               }
    else:
        raise Exception('Cannot run classifier algorithm without a training features or a ground truth!')
    common_args = {
                   'image'             : training_image,
                   'subsampling'       : 0.2, # TODO: Reduce this on failure?
                   'max_classification': 2,
                   'classifier_mode' : 'classification',
                   'classifier_name'   : classifier_name
                  }
    args.update(common_args)
    args.update(extra_args)
    classifier = ee.apply("TrainClassifier", args)  # Call the EE classifier
    classified = _create_learning_image(domain, b).classify(classifier).select(['classification'], ['b1'])
    
    
    # For high resolution Skybox images, apply an additional filter step to clean up speckles.
    try:
        try: # The Skybox data can be in one of two names
            skyboxSensor = domain.skybox
        except:
            skyboxSensor = domain.skybox_nir
        classified = classified.focal_min(13, 'circle', 'meters').focal_max(13, 'circle', 'meters')
    except:
        pass
    
    return classified;

def cart(domain, b):
    '''Classify using CART (Classification And Regression Tree)'''
    return earth_engine_classifier(domain, b, 'Cart')

def svm(domain, b):
    '''Classify using Pegasos classifier'''
    return earth_engine_classifier(domain, b, 'Pegasos')

def random_forests(domain, b):
    '''Classify using RifleSerialClassifier (Random Forests)'''
    return earth_engine_classifier(domain, b, 'RifleSerialClassifier')

def dnns_diff(domain, b):
    '''The DNNS algorithm but faster because it approximates the initial CART classification with
        a simple difference based method.'''
    return dnns(domain, b, True)

def dnns(domain, b, use_modis_diff=False):
    '''Dynamic Nearest Neighbor Search adapted from the paper:
        "Li, Sun, Yu, et. al. "A new short-wave infrared (SWIR) method for
        quantitative water fraction derivation and evaluation with EOS/MODIS
        and Landsat/TM data." IEEE Transactions on Geoscience and Remote Sensing, 2013."
        
        The core idea of this algorithm is to compute local estimates of a "pure water"
        and "pure land" pixel and compute each pixel's water percentage as a mixed
        composition of those two pure spectral types.
    '''
    
    # This algorithm has some differences from the original paper implementation.
    #  The most signficant of these is that it does not make use of land/water/partial
    #  preclassifications like the original paper does.  The search range is also
    #  much smaller in order to make the algorithm run faster in Earth Engine.
    # - Running this with a tiny kernel (effectively treating the entire region
    #    as part of the kernel) might get the best results!

    # Parameters
    KERNEL_SIZE = 40 # The original paper used a 100x100 pixel box = 25,000 meters!
    
    AVERAGE_SCALE_METERS = 250 # This scale is used to compute averages over the entire region
    
    # Set up two square kernels of the same size
    # - These kernels define the search range for nearby pure water and land pixels
    kernel            = ee.Kernel.square(KERNEL_SIZE, 'pixels', False)
    kernel_normalized = ee.Kernel.square(KERNEL_SIZE, 'pixels', True)
    
    # Compute b1/b6 and b2/b6
    composite_image = b['b1'].addBands(b['b2']).addBands(b['b6'])
    
    # Use CART classifier to divide pixels up into water, land, and mixed.
    # - Mixed pixels are just low probability water/land pixels.
    if use_modis_diff:
        unflooded_b = compute_modis_indices(domain.unflooded_domain)
        water_mask = get_permanent_water_mask()
        thresholds = compute_binary_threshold(get_diff(unflooded_b), water_mask, domain.bounds, True)

        pureWater = modis_diff(domain, b, thresholds[0])
        pureLand = modis_diff(domain, b, thresholds[1]).Not()
        mixed = pureWater.Or(pureLand).Not()
    else:
        classes   = earth_engine_classifier(domain, b, 'Pegasos', {'classifier_mode' : 'probability'})
        pureWater = classes.gte(0.95)
        pureLand  = classes.lte(0.05)
        #addToMap(classes, {'min': -1, 'max': 1}, 'CLASSES')
        #raise Exception('DEBUG')
        mixed     = pureWater.Not().And(pureLand.Not())
    averageWater      = safe_get_info(pureWater.mask(pureWater).multiply(composite_image).reduceRegion(ee.Reducer.mean(), domain.bounds, AVERAGE_SCALE_METERS))
    averageWaterImage = ee.Image([averageWater['sur_refl_b01'], averageWater['sur_refl_b02'], averageWater['sur_refl_b06']])
    
    # For each pixel, compute the number of nearby pure water pixels
    pureWaterCount = pureWater.convolve(kernel)
    # Get mean of nearby pure water (b1,b2,b6) values for each pixel with enough pure water nearby
    MIN_PUREWATER_NEARBY = 1
    pureWaterRef = pureWater.multiply(composite_image).convolve(kernel).multiply(pureWaterCount.gte(MIN_PUREWATER_NEARBY)).divide(pureWaterCount)
    # For pixels that did not have enough pure water nearby, just use the global average water value
    pureWaterRef = pureWaterRef.add(averageWaterImage.multiply(pureWaterRef.Not()))

   
    # Compute a backup, global pure land value to use when pixels have none nearby.
    averagePureLand      = safe_get_info(pureLand.mask(pureLand).multiply(composite_image).reduceRegion(ee.Reducer.mean(), domain.bounds, AVERAGE_SCALE_METERS))
    #averagePureLand      = composite_image.mask(pureLand).reduceRegion(ee.Reducer.mean(), domain.bounds, AVERAGE_SCALE_METERS)
    
    averagePureLandImage = ee.Image([averagePureLand['sur_refl_b01'], averagePureLand['sur_refl_b02'], averagePureLand['sur_refl_b06']])
    
    # Implement equations 10 and 11 from the paper --> It takes many lines of code to compute the local land pixels!
    oneOverSix   = b['b1'].divide(b['b6'])
    twoOverSix   = b['b2'].divide(b['b6'])
    eqTenLeft    = oneOverSix.subtract( pureWaterRef.select('sur_refl_b01').divide(b['b6']) )
    eqElevenLeft = twoOverSix.subtract( pureWaterRef.select('sur_refl_b02').divide(b['b6']) )
    
    # For each pixel, grab all the ratios from nearby pixels
    nearbyPixelsOneOverSix = oneOverSix.neighborhoodToBands(kernel) # Each of these images has one band per nearby pixel
    nearbyPixelsTwoOverSix = twoOverSix.neighborhoodToBands(kernel)
    nearbyPixelsOne        = b['b1'].neighborhoodToBands(kernel)
    nearbyPixelsTwo        = b['b2'].neighborhoodToBands(kernel)
    nearbyPixelsSix        = b['b6'].neighborhoodToBands(kernel)
    
    # Find which nearby pixels meet the EQ 10 and 11 criteria
    eqTenMatches        = ( nearbyPixelsOneOverSix.gt(eqTenLeft   ) ).And( nearbyPixelsOneOverSix.lt(oneOverSix) )
    eqElevenMatches     = ( nearbyPixelsTwoOverSix.gt(eqElevenLeft) ).And( nearbyPixelsTwoOverSix.lt(twoOverSix) )
    nearbyLandPixels    = eqTenMatches.And(eqElevenMatches)
    
    # Find the average of the nearby matching pixels
    numNearbyLandPixels = nearbyLandPixels.reduce(ee.Reducer.sum())
    meanNearbyBandOne   = nearbyPixelsOne.multiply(nearbyLandPixels).reduce(ee.Reducer.sum()).divide(numNearbyLandPixels)
    meanNearbyBandTwo   = nearbyPixelsTwo.multiply(nearbyLandPixels).reduce(ee.Reducer.sum()).divide(numNearbyLandPixels)
    meanNearbyBandSix   = nearbyPixelsSix.multiply(nearbyLandPixels).reduce(ee.Reducer.sum()).divide(numNearbyLandPixels)

    # Pack the results into a three channel image for the whole region
    # - Use the global pure land calculation to fill in if there are no nearby equation matching pixels
    MIN_PURE_NEARBY = 1
    meanPureLand = meanNearbyBandOne.addBands(meanNearbyBandTwo).addBands(meanNearbyBandSix)
    meanPureLand = meanPureLand.multiply(numNearbyLandPixels.gte(MIN_PURE_NEARBY)).add( averagePureLandImage.multiply(numNearbyLandPixels.lt(MIN_PURE_NEARBY)) )

    # Compute the water fraction: (land[b6] - b6) / (land[b6] - water[b6])
    # - Ultimately, relying solely on band 6 for the final classification may not be a good idea!
    meanPureLandSix = meanPureLand.select('sum_2')
    water_fraction = (meanPureLandSix.subtract(b['b6'])).divide(meanPureLandSix.subtract(pureWaterRef.select('sur_refl_b06'))).clamp(0, 1)
       
    # Set pure water to 1, pure land to 0
    water_fraction = water_fraction.add(pureWater).subtract(pureLand).clamp(0, 1)
    
    #addToMap(fraction, {'min': 0, 'max': 1},   'fraction', False)
    #addToMap(pureWater,      {'min': 0, 'max': 1},   'pure water', False)
    #addToMap(pureLand,       {'min': 0, 'max': 1},   'pure land', False)
    #addToMap(mixed,          {'min': 0, 'max': 1},   'mixed', False)
    #addToMap(pureWaterCount, {'min': 0, 'max': 300}, 'pure water count', False)
    #addToMap(water_fraction, {'min': 0, 'max': 5},   'water_fractionDNNS', False)
    #addToMap(pureWaterRef,   {'min': 0, 'max': 3000, 'bands': ['sur_refl_b01', 'sur_refl_b02', 'sur_refl_b06']}, 'pureWaterRef', False)

    return water_fraction.select(['sum_2'], ['b1']) # Rename sum_2 to b1

def dnns_diff_dem(domain, b):
    '''The DNNS DEM algorithm but faster because it approximates the initial CART classification with
        a simple difference based method.'''
    return dnns_dem(domain, b, True)

def dnns_dem(domain, b, use_modis_diff=False):
    '''Enhance the DNNS result with high resolution DEM information, adapted from the paper:
        "Li, Sun, Goldberg, and Stefanidis. "Derivation of 30-m-resolution
        water maps from TERRA/MODIS and SRTM." Remote Sensing of Environment, 2013."
        
        This enhancement to the DNNS_DEM algorithm combines a higher resolution DEM with
        input pixels that have a percent flooded value.  Based on the percentage and DEM
        values, the algorithm classifies each higher resolution DEM pixel as either
        flooded or dry.
        '''
    
    # Call the DNNS function to get the starting point
    water_fraction = dnns(domain, b, use_modis_diff)
    return apply_dem(domain, water_fraction)

def apply_dem(domain, water_fraction):
    
    MODIS_PIXEL_SIZE_METERS = 250
    
    ## Treating the DEM values contained in the MODIS pixel as a histogram, find the N'th percentile
    ##  where N is the water fraction computed by DNNS.  That should be the height of the flood water.
    #modisPixelKernel = ee.Kernel.square(MODIS_PIXEL_SIZE_METERS, 'meters', False)
    #dem.mask(water_fraction).reduceNeighborhood(ee.Reducer.percentile(), modisPixelKernel)
    # --> We would like to compute a percentile here, but this would require a different reducer input for each pixel!
    
    # Get whichever DEM is loaded in the domain
    dem = domain.get_dem().image
    
    # Get min and max DEM height within each water containing pixel
    # - If a DEM pixel contains any water then the water level must be at least that high.    
    dem_min = dem.mask(water_fraction).focal_min(MODIS_PIXEL_SIZE_METERS, 'square', 'meters')
    dem_max = dem.mask(water_fraction).focal_max(MODIS_PIXEL_SIZE_METERS, 'square', 'meters')
    
    # Approximation, linearize each tile's fraction point
    # - The water percentage is used as a percentage between the two elevations
    # - Don't include full or empty pixels, they don't give us clues to their height.
    water_high = dem_min.add(dem_max.subtract(dem_min).multiply(water_fraction))
    water_high = water_high.multiply(water_fraction.lt(1.0)).multiply(water_fraction.gt(0.0)) 
    
    # Problem: Averaging process spreads water way out to pixels where it was not detected!!
    #          Reducing the averaging is a simple way to deal with this and probably does not hurt results at all
    
    #dilate_kernel = ee.Kernel.circle(250, 'meters', False)
    #allowed_water_mask = water_fraction.gt(0.0)#.convolve(dilate_kernel)
    
    ## Smooth out the water elevations with a broad kernel; nearby pixels probably have the same elevation!
    water_dem_kernel        = ee.Kernel.circle(5000, 'meters', False)
    num_nearby_water_pixels = water_high.gt(0.0).convolve(water_dem_kernel)
    average_high            = water_high.convolve(water_dem_kernel).divide(num_nearby_water_pixels)
    
    # Alternate smoothing method using available tool EE
    water_present   = water_fraction.gt(0.0)#.mask(water_high)
    #connected_water = ee.Algorithms.ConnectedComponentLabeler(water_present, water_dem_kernel, 256) # Perform blob labeling
    #addToMap(water_present,   {'min': 0, 'max':   1}, 'water present', False);
    #addToMap(connected_water, {'min': 0, 'max': 256}, 'labeled blobs', False);
    
    #addToMap(water_fraction, {'min': 0, 'max':   1}, 'Water Fraction', False);
    #addToMap(average_high, {min:25, max:40}, 'Water Level', false);
    #addToMap(dem.subtract(average_high), {min : -0, max : 10}, 'Water Difference', false);
    #addToMap(dem.lte(average_high).and(domain.groundTruth.not()));
    
    #addToMap(allowed_water_mask, {'min': 0, 'max': 1}, 'allowed_water', False);
    #addToMap(water_high, {'min': 0, 'max': 100}, 'water_high', False);
    #addToMap(average_high, {'min': 0, 'max': 100}, 'average_high', False);
    #addToMap(dem, {'min': 0, 'max': 100}, 'DEM', False);
    
    # Classify DEM pixels as flooded based on being under the local water elevation or being completely flooded.
    #return dem.lte(average_high).Or(water_fraction.eq(1.0)).select(['elevation'], ['b1'])
    dem_water = dem.lte(average_high).mask(water_fraction) # Mask prevents pixels with 0% water from being labeled as water
    return dem_water.Or(water_fraction.eq(1.0)).select(['elevation'], ['b1'])


def history_diff(domain, b):
    '''Wrapper function for passing domain data into history_diff_core'''
    
    # Load pre-selected constants for this domain   
    dev_thresh    = float(domain.algorithm_params['modis_mask_threshold' ])
    change_thresh = float(domain.algorithm_params['modis_change_threshold'])
    
    # Call the core algorithm with all the parameters it needs from the domain
    return history_diff_core(domain.modis, domain.modis.get_date(), dev_thresh, change_thresh, domain.bounds)
    
def history_diff_core(high_res_modis, date, dev_thresh, change_thresh, bounds):
    '''Leverage historical data and the permanent water mask to improve the threshold method.
    
       This method computes statistics from the permanent water mask to set a good b2-b1
       water detection threshold.  It also adds pixels which have a b2-b1 level significantly
       lower than the historical seasonal average.
    '''

    # Retrieve all the MODIS images for the region in the last several years
    NUM_YEARS_BACK         = 5
    NUM_DAYS_COMPARE_RANGE = 40.0 # Compare this many days before/after the target day in previous years
    YEAR_RANGE_PERCENTAGE  = NUM_DAYS_COMPARE_RANGE / 365.0
    #print 'YEAR_RANGE_PERCENTAGE = ' + str(YEAR_RANGE_PERCENTAGE)
    #print 'Start: ' + str(domain.date.advance(-1 - YEAR_RANGE_PERCENTAGE, 'year'))
    #print 'End:   ' + str(domain.date.advance(-1 + YEAR_RANGE_PERCENTAGE, 'year'))

    # Get both the high and low res MODIS data    
    historyHigh = ee.ImageCollection('MOD09GQ').filterDate(date.advance(-1 - YEAR_RANGE_PERCENTAGE, 'year'), date.advance(-1 + YEAR_RANGE_PERCENTAGE, 'year')).filterBounds(bounds);
    historyLow  = ee.ImageCollection('MOD09GA').filterDate(date.advance(-1 - YEAR_RANGE_PERCENTAGE, 'year'), date.advance(-1 + YEAR_RANGE_PERCENTAGE, 'year')).filterBounds(bounds);
    for i in range(1, NUM_YEARS_BACK-1):
        yearMin = -(i+1) - YEAR_RANGE_PERCENTAGE
        yearMax = -(i+1) + YEAR_RANGE_PERCENTAGE
        historyHigh.merge(ee.ImageCollection('MOD09GQ').filterDate(date.advance(yearMin, 'year'), date.advance(yearMax, 'year')).filterBounds(bounds));
        historyLow.merge( ee.ImageCollection('MOD09GA').filterDate(date.advance(yearMin, 'year'), date.advance(yearMax, 'year')).filterBounds(bounds));
        # TODO: Add a filter here to remove cloud-filled images
    
    # Simple function implements the b2 - b1 difference method
    # - Using two methods like this is a hack to get a call from modis_lake_measure.py to work!
    flood_diff_function1 = lambda x : x.select(['sur_refl_b02']).subtract(x.select(['sur_refl_b01']))
    flood_diff_function2 = lambda x : x.sur_refl_b02.subtract(x.sur_refl_b01)
    
    # Apply difference function to all images in history, then compute mean and standard deviation of difference scores.
    historyDiff   = historyHigh.map(flood_diff_function1)
    historyMean   = historyDiff.mean()
    historyStdDev = historyDiff.reduce(ee.Reducer.stdDev())
    
    # Display the mean image for bands 1/2/6
    history3  = historyHigh.mean().select(['sur_refl_b01', 'sur_refl_b02']).addBands(historyLow.mean().select(['sur_refl_b06']))
    #addToMap(history3, {'bands': ['sur_refl_b01', 'sur_refl_b02', 'sur_refl_b06'], 'min' : 0, 'max': 3000, 'opacity' : 1.0}, 'MODIS_HIST', False)
    
    #addToMap(historyMean,   {'min' : 0, 'max' : 4000}, 'History mean',   False)
    #addToMap(historyStdDev, {'min' : 0, 'max' : 2000}, 'History stdDev', False)
    
    # Compute flood diff on current image and compare to historical mean/STD.
    floodDiff   = flood_diff_function2(high_res_modis)   
    diffOfDiffs = floodDiff.subtract(historyMean)
    ddDivDev    = diffOfDiffs.divide(historyStdDev)
    changeFlood = ddDivDev.lt(change_thresh)  # Mark all pixels which are enough STD's away from the mean.
    
    #addToMap(floodDiff,   {'min' : 0, 'max' : 4000}, 'floodDiff',   False)
    #addToMap(diffOfDiffs, {'min' : -2000, 'max' : 2000}, 'diffOfDiffs', False)
    #addToMap(ddDivDev,    {'min' : -10,   'max' : 10}, 'ddDivDev',    False)
    #addToMap(changeFlood,    {'min' : 0,   'max' : 1}, 'changeFlood',    False)
    #addToMap(domain.water_mask,    {'min' : 0,   'max' : 1}, 'Permanent water mask',    False)
    
    # Compute the difference statistics inside permanent water mask pixels
    MODIS_RESOLUTION = 250 # Meters
    water_mask = ee.Image("MODIS/MOD44W/MOD44W_005_2000_02_24").select(['water_mask'])
    diffInWaterMask  = floodDiff.multiply(water_mask)
    maskedMean       = diffInWaterMask.reduceRegion(ee.Reducer.mean(),   bounds, MODIS_RESOLUTION)
    maskedStdDev     = diffInWaterMask.reduceRegion(ee.Reducer.stdDev(), bounds, MODIS_RESOLUTION)
    
    # Use the water mask statistics to compute a difference threshold, then find all pixels below the threshold.
    waterThreshold  = safe_get_info(maskedMean)['sur_refl_b02'] + dev_thresh*(safe_get_info(maskedStdDev)['sur_refl_b02']);
    #print 'Water threshold == ' + str(waterThreshold)
    waterPixels     = flood_diff_function2(high_res_modis).lte(waterThreshold)
    #waterPixels     = modis_diff(domain, b, waterThreshold)
    
    #addToMap(waterPixels,    {'min' : 0,   'max' : 1}, 'waterPixels',    False)
    #
    ## Is it worth it to use band 6?
    #B6_DIFF_AMT = 500
    #bHigh1 = (b['b6'].subtract(B6_DIFF_AMT).gt(b['b1']))
    #bHigh2 = (b['b6'].subtract(B6_DIFF_AMT).gt(b['b2']))
    #bHigh = bHigh1.And(bHigh2).reproject('EPSG:4326', scale=MODIS_RESOLUTION)
    #addToMap(bHigh.mask(bHigh),    {'min' : 0,   'max' : 1}, 'B High',    False)
    
    # Combine water pixels from the historical and water mask methods.
    return (waterPixels.Or(changeFlood)).select(['sur_refl_b02'], ['b1'])#.And(bHigh.eq(0));



def get_dartmouth(b):
    A = 500
    B = 2500
    return b['b2'].add(A).divide(b['b1'].add(B)).select(['sur_refl_b02'], ['b1'])

def dart_learned(domain, b):
    '''The dartmouth method but with threshold calculation included (training image required)'''
    if domain.unflooded_domain == None:
        print 'No unflooded training domain provided.'
        return None
    unflooded_b = compute_modis_indices(domain.unflooded_domain)
    water_mask = get_permanent_water_mask()
    threshold = compute_binary_threshold(get_dartmouth(unflooded_b), water_mask, domain.bounds)
    return dartmouth(domain, b, threshold)

def dartmouth(domain, b, threshold=None):
    '''A flood detection method from the Dartmouth Flood Observatory.
    
        This method is a refinement of the simple b2-b1 detection method.
    '''
    if threshold == None:
        threshold = float(domain.algorithm_params['dartmouth_threshold'])
    return get_dartmouth(b).lte(threshold)

def get_mod_ndwi(b):
    return b['b6'].subtract(b['b4']).divide(b['b4'].add(b['b6'])).select(['sur_refl_b06'], ['b1'])

def mod_ndwi_learned(domain, b):
    if domain.unflooded_domain == None:
        print 'No unflooded training domain provided.'
        return None
    unflooded_b = compute_modis_indices(domain.unflooded_domain)
    water_mask = get_permanent_water_mask()
    threshold = compute_binary_threshold(get_mod_ndwi(unflooded_b), water_mask, domain.bounds)
    return mod_ndwi(domain, b, threshold)

def mod_ndwi(domain, b, threshold=None):
    if threshold == None:
        threshold = float(domain.algorithm_params['mod_ndwi_threshold'])
    return get_mod_ndwi(b).lte(threshold)

# This algorithm is not too different from the corrected DNNS algorithm.
def dnns_revised(domain, b):
    '''Dynamic Nearest Neighbor Search with revisions to improve performance on our test data'''
    
    # One issue with this algorithm is that its large search range slows down even Earth Engine!
    # - With a tiny kernel size, everything is relative to the region average which seems to work pretty well.
    # Another problem is that we don't have a good way of identifying 'Definately land' pixels like we do for water.
    
    # Parameters
    KERNEL_SIZE = 1 # The original paper used a 100x100 pixel box = 25,000 meters!
    PURELAND_THRESHOLD = 3500 # TODO: Vary by domain?
    PURE_WATER_THRESHOLD_RATIO = 0.1
    
    # Set up two square kernels of the same size
    # - These kernels define the search range for nearby pure water and land pixels
    kernel            = ee.Kernel.square(KERNEL_SIZE, 'pixels', False)
    kernel_normalized = ee.Kernel.square(KERNEL_SIZE, 'pixels', True)
    
    composite_image = b['b1'].addBands(b['b2']).addBands(b['b6'])
    
    # Compute (b2 - b1) < threshold, a simple water detection algorithm.  Treat the result as "pure water" pixels.
    pureWaterThreshold = float(domain.algorithm_params['modis_diff_threshold']) * PURE_WATER_THRESHOLD_RATIO
    pureWater = modis_diff(domain, b, pureWaterThreshold)
    
    # Compute the mean value of pure water pixels across the entire region, then store in a constant value image.
    AVERAGE_SCALE_METERS = 30 # This value seems to have no effect on the results
    averageWater      = safe_get_info(pureWater.mask(pureWater).multiply(composite_image).reduceRegion(ee.Reducer.mean(), domain.bounds, AVERAGE_SCALE_METERS))
    averageWaterImage = ee.Image([averageWater['sur_refl_b01'], averageWater['sur_refl_b02'], averageWater['sur_refl_b06']])
    
    # For each pixel, compute the number of nearby pure water pixels
    pureWaterCount = pureWater.convolve(kernel)
    # Get mean of nearby pure water (b1,b2,b6) values for each pixel with enough pure water nearby
    MIN_PURE_NEARBY = 10
    averageWaterLocal = pureWater.multiply(composite_image).convolve(kernel).multiply(pureWaterCount.gte(MIN_PURE_NEARBY)).divide(pureWaterCount)
    # For pixels that did not have enough pure water nearby, just use the global average water value
    averageWaterLocal = averageWaterLocal.add(averageWaterImage.multiply(averageWaterLocal.Not()))

   
    # Use simple diff method to select pure land pixels
    #LAND_THRESHOLD   = 2000 # TODO: Move to domain selector
    pureLand             = b['b2'].subtract(b['b1']).gte(PURELAND_THRESHOLD).select(['sur_refl_b02'], ['b1']) # Rename sur_refl_b02 to b1
    averagePureLand      = safe_get_info(pureLand.mask(pureLand).multiply(composite_image).reduceRegion(ee.Reducer.mean(), domain.bounds, AVERAGE_SCALE_METERS))
    averagePureLandImage = ee.Image([averagePureLand['sur_refl_b01'], averagePureLand['sur_refl_b02'], averagePureLand['sur_refl_b06']])
    pureLandCount        = pureLand.convolve(kernel)        # Get nearby pure land count for each pixel
    averagePureLandLocal = pureLand.multiply(composite_image).convolve(kernel).multiply(pureLandCount.gte(MIN_PURE_NEARBY)).divide(pureLandCount)
    averagePureLandLocal = averagePureLandLocal.add(averagePureLandImage.multiply(averagePureLandLocal.Not())) # For pixels that did not have any pure land nearby, use mean


    # Implement equations 10 and 11 from the paper
    oneOverSix   = b['b1'].divide(b['b6'])
    twoOverSix   = b['b2'].divide(b['b6'])
    eqTenLeft    = oneOverSix.subtract( averageWaterLocal.select('sur_refl_b01').divide(b['b6']) )
    eqElevenLeft = twoOverSix.subtract( averageWaterLocal.select('sur_refl_b02').divide(b['b6']) )
    
    # For each pixel, grab all the ratios from nearby pixels
    nearbyPixelsOneOverSix = oneOverSix.neighborhoodToBands(kernel) # Each of these images has one band per nearby pixel
    nearbyPixelsTwoOverSix = twoOverSix.neighborhoodToBands(kernel)
    nearbyPixelsOne        = b['b1'].neighborhoodToBands(kernel)
    nearbyPixelsTwo        = b['b2'].neighborhoodToBands(kernel)
    nearbyPixelsSix        = b['b6'].neighborhoodToBands(kernel)
    
    # Find which nearby pixels meet the EQ 10 and 11 criteria
    eqTenMatches        = ( nearbyPixelsOneOverSix.gt(eqTenLeft   ) ).And( nearbyPixelsOneOverSix.lt(oneOverSix) )
    eqElevenMatches     = ( nearbyPixelsTwoOverSix.gt(eqElevenLeft) ).And( nearbyPixelsTwoOverSix.lt(twoOverSix) )
    nearbyLandPixels    = eqTenMatches.And(eqElevenMatches)
    
    # Find the average of the nearby matching pixels
    numNearbyLandPixels = nearbyLandPixels.reduce(ee.Reducer.sum())
    meanNearbyBandOne   = nearbyPixelsOne.multiply(nearbyLandPixels).reduce(ee.Reducer.sum()).divide(numNearbyLandPixels)
    meanNearbyBandTwo   = nearbyPixelsTwo.multiply(nearbyLandPixels).reduce(ee.Reducer.sum()).divide(numNearbyLandPixels)
    meanNearbyBandSix   = nearbyPixelsSix.multiply(nearbyLandPixels).reduce(ee.Reducer.sum()).divide(numNearbyLandPixels)


    # Pack the results into a three channel image for the whole region
    meanNearbyLand = meanNearbyBandOne.addBands(meanNearbyBandTwo).addBands(meanNearbyBandSix)
    meanNearbyLand = meanNearbyLand.multiply(numNearbyLandPixels.gte(MIN_PURE_NEARBY)).add( averagePureLandImage.multiply(numNearbyLandPixels.lt(MIN_PURE_NEARBY)) )

    addToMap(numNearbyLandPixels,  {'min': 0, 'max': 400, }, 'numNearbyLandPixels', False)
    addToMap(meanNearbyLand,       {'min': 0, 'max': 3000, 'bands': ['sum', 'sum_1', 'sum_2']}, 'meanNearbyLand', False)

    
    # Compute the water fraction: (land - b) / (land - water)
    landDiff  = averagePureLandLocal.subtract(composite_image)
    waterDiff = averageWaterLocal.subtract(composite_image)
    typeDiff  = averagePureLandLocal.subtract(averageWaterLocal)
    #water_vector   = (averageLandLocal.subtract(b)).divide(averageLandLocal.subtract(averageWaterLocal))
    landDist  = landDiff.expression("b('sur_refl_b01')*b('sur_refl_b01') + b('sur_refl_b02') *b('sur_refl_b02') + b('sur_refl_b06')*b('sur_refl_b06')").sqrt();
    waterDist = waterDiff.expression("b('sur_refl_b01')*b('sur_refl_b01') + b('sur_refl_b02') *b('sur_refl_b02') + b('sur_refl_b06')*b('sur_refl_b06')").sqrt();
    typeDist  = typeDiff.expression("b('sur_refl_b01')*b('sur_refl_b01') + b('sur_refl_b02') *b('sur_refl_b02') + b('sur_refl_b06')*b('sur_refl_b06')").sqrt();
       
    #waterOff = landDist.divide(waterDist.add(landDist)) 
    waterOff = landDist.divide(typeDist) # TODO: Improve this math, maybe full matrix treatment?

    # Set pure water to 1, pure land to 0
    waterOff = waterOff.subtract(pureLand.multiply(waterOff))
    waterOff = waterOff.add(pureWater.multiply(ee.Image(1.0).subtract(waterOff)))
    
    # TODO: Better way of filtering out low fraction pixels.
    waterOff = waterOff.multiply(waterOff)
    waterOff = waterOff.gt(0.6)
    
    #addToMap(fraction,       {'min': 0, 'max': 1},   'fraction', False)
    addToMap(pureWater,      {'min': 0, 'max': 1},   'pure water', False)
    addToMap(pureLand,       {'min': 0, 'max': 1},   'pure land', False)
    addToMap(pureWaterCount, {'min': 0, 'max': 100}, 'pure water count', False)
    addToMap(pureLandCount,  {'min': 0, 'max': 100}, 'pure land count', False)
    
    
    #addToMap(numNearbyLandPixels,  {'min': 0, 'max': 400, }, 'numNearbyLandPixels', False)
    #addToMap(meanNearbyLand,       {'min': 0, 'max': 3000, 'bands': ['sum', 'sum_1', 'sum_2']}, 'meanNearbyLand', False)
    addToMap(averageWaterImage,    {'min': 0, 'max': 3000, 'bands': ['constant', 'constant_1', 'constant_2']}, 'average water', False)
    addToMap(averagePureLandImage, {'min': 0, 'max': 3000, 'bands': ['constant', 'constant_1', 'constant_2']}, 'average pure land',  False)
    addToMap(averageWaterLocal,    {'min': 0, 'max': 3000, 'bands': ['sur_refl_b01', 'sur_refl_b02', 'sur_refl_b06']}, 'local water ref', False)
    addToMap(averagePureLandLocal, {'min': 0, 'max': 3000, 'bands': ['sur_refl_b01', 'sur_refl_b02', 'sur_refl_b06']}, 'local pure land ref',  False)
    
    
    return waterOff.select(['sur_refl_b01'], ['b1']) # Rename sur_refl_b02 to b1



def compute_dem_slope_degrees(dem, resolution):
    '''Computes a slope in degrees for each pixel of the DEM'''
    
    deriv = dem.derivative()
    dZdX    = deriv.select(['elevation_x']).divide(resolution)
    dZdY    = deriv.select(['elevation_y']).divide(resolution)
    slope = dZdX.multiply(dZdX).add(dZdY.multiply(dZdY)).sqrt().reproject("EPSG:4269", None, resolution); 
    RAD2DEG = 180 / 3.14159
    slopeAngle = slope.atan().multiply(RAD2DEG);
    return slopeAngle


def martinis_tree(domain, b):
    '''Based on Figure 3 from "A Multi-Scale Flood Monitoring System Based on Fully
        Automatic MODIS and TerraSAR-X Processing Chains" by 
        Sandro Martinis, Andre Twele, Christian Strobl, Jens Kersten and Enrico Stein
        
       Some steps had to be approximated such as the cloud filtering.  The main pixel
       classification steps are implemented as accurately as can be determined from 
       the figure.
'''
    # Note: Nodes with the same name are numbered top to bottom, left to right in order
    #       to distinguish which one a variable represents.

    # ---- Apply the initial classification at the top of the figure ----
    # Indices already computed in the 'b' object
    clouds        = b['pBLUE'].gte(0.27)
    temp1         = b['EVI'].lte(0.3 ).And(b['DVEL'].lte(0.05))
    temp2         = b['EVI'].lte(0.05).And(b['LSWI'].lte(0.00))
    nonFlood1     = b['EVI'].gt(0.3).And(temp1.Not())
    waterRelated1 = temp1.Or(temp2)
    nonFlood2     = temp1.And(temp2.Not())
    
    #addToMap(b['EVI'],  {'min': 0, 'max': 1}, 'EVI',   False)
    #addToMap(b['LSWI'], {'min': 0, 'max': 1}, 'LSWI',  False)
    #addToMap(b['DVEL'], {'min': 0, 'max': 1}, 'DVEL',  False)
    #addToMap(waterRelated1, {'min': 0, 'max': 1}, 'waterRelated1',  False)
    
    # ---- Apply DEM filtering ----
    
    # Retrieve the dem compute slopes
    demSensor       = domain.get_dem()
    dem             = demSensor.image
    demSlopeDegrees = compute_dem_slope_degrees(demSensor.image, demSensor.band_resolutions[demSensor.band_names[0]])
    #addToMap(demSlopeDegrees, {'min': 0, 'max': 90}, 'DEM slope',  False)
    
    # Filter regions of high slope
    highSlope = demSlopeDegrees.gt(10).Or( demSlopeDegrees.gt(8).And(dem.gt(2000)) )
    
    waterRelated2 = waterRelated1.And(highSlope.Not())
    nonFlood3     = waterRelated1.And(highSlope).Or(nonFlood2)
    
    mixture1 = waterRelated2.And(b['EVI'].gt(0.1))
    flood1   = waterRelated2.And(b['EVI'].lte(0.1))
    
    #addToMap(waterRelated2, {'min': 0, 'max': 1}, 'waterRelated2',  False)
    
    # ---- Approximate region growing ----
    
    # Earth Engine can't do a real region grow so approximate one with a big dilation
    REGION_GROW_SIZE = 35 # Pixels
    expansionKernel  = ee.Kernel.circle(REGION_GROW_SIZE, 'pixels', False)
    
    # Region growing 1
    temp1 = b['EVI'].lte(0.31).And(b['DVEL'].lte(0.07))
    temp2 = b['EVI'].lte(0.06).And(b['LSWI'].lte(0.01))
    relaxedConditions      = temp1.Or(temp2)
    potentialExpansionArea = waterRelated2.convolve(expansionKernel).And(nonFlood3)
    waterRelated3          = potentialExpansionArea.And(relaxedConditions)
    
    mixture3 = waterRelated3.And(b['EVI'].gt(0.1))
    flood3   = waterRelated3.And(b['EVI'].lte(0.1))
    
    # Region growing 2
    potentialExpansionArea = flood1.convolve(expansionKernel).And(mixture1)
    mixture2 = potentialExpansionArea.And(b['LSWI'].lt(0.08))
    flood2   = potentialExpansionArea.And(b['LSWI'].gte(0.08))
    
    #addToMap(nonFlood1, {'min': 0, 'max': 1}, 'nonFlood1',  False)
    #addToMap(nonFlood2, {'min': 0, 'max': 1}, 'nonFlood2',  False)
    #addToMap(nonFlood3, {'min': 0, 'max': 1}, 'nonFlood3',  False)
    #
    #addToMap(mixture1, {'min': 0, 'max': 1}, 'mixture1',  False)
    #addToMap(mixture2, {'min': 0, 'max': 1}, 'mixture2',  False)
    #addToMap(mixture3, {'min': 0, 'max': 1}, 'mixture3',  False)
    #addToMap(waterRelated3, {'min': 0, 'max': 1}, 'waterRelated3',  False)
    
    # ---- Apply water mask ----
    
    waterMask = ee.Image("MODIS/MOD44W/MOD44W_005_2000_02_24").select(['water_mask'])

    # Not sure how exactly the paper does this but we don't care about anything in the permanent water mask!
    recedingWater = nonFlood3.And(waterMask)
    
    mergedFlood   = flood1.Or(flood2).Or(flood3)
    standingWater = mergedFlood.And(waterMask)
    flood4        = mergedFlood.And(waterMask.Not())

    # ---- Cloud handling? ----

    # In place of the complicated cloud geometery, just remove pixels
    #  that are flagged as bad in the input MODIS imagery.
    badModisPixels = getModisBadPixelMask(domain.modis.image)

    flood5 = flood4.And(badModisPixels.Not())

    # ---- Time series handling ----
    # --> This step is not included

    fullMixture = mixture2.Or(mixture3)
    #addToMap(fullMixture, {'min': 0, 'max': 1}, 'fullMixture',  False)

    # Generate the binary flood detection output we are interested in
    outputFlood = flood5.Or(standingWater)

    return outputFlood.select(['sur_refl_b02'], ['b1']) # Rename sur_refl_b02 to b1

def _create_extended_learning_image(domain, b):
    #a = get_diff(b).select(['b1'], ['b1'])
    a = b['b1'].select(['sur_refl_b01'], ['b1'])
    a = a.addBands(b['b2'].select(['sur_refl_b02'], ['b2']))
    a = a.addBands(b['b2'].divide(b['b1']).select(['sur_refl_b02'], ['ratio']))
    a = a.addBands(b['LSWI'].subtract(b['NDVI']).subtract(0.05).select(['sur_refl_b02'], ['LSWIminusNDVI']))
    a = a.addBands(b['LSWI'].subtract(b['EVI']).subtract(0.05).select(['sur_refl_b02'], ['LSWIminusEVI']))
    a = a.addBands(b['EVI'].subtract(0.3).select(['sur_refl_b02'], ['EVI']))
    a = a.addBands(b['LSWI'].select(['sur_refl_b02'], ['LSWI']))
    a = a.addBands(b['NDVI'].select(['sur_refl_b02'], ['NDVI']))
    a = a.addBands(b['NDWI'].select(['sur_refl_b01'], ['NDWI']))
    a = a.addBands(get_diff(b).select(['b1'], ['diff']))
    a = a.addBands(get_fai(b).select(['b1'], ['fai']))
    a = a.addBands(get_dartmouth(b).select(['b1'], ['dartmouth']))
    a = a.addBands(get_mod_ndwi(b).select(['b1'], ['MNDWI']))
    return a

# binary search to find best threshold
def __find_optimal_threshold(domains, images, truths, band_name, weights, splits):
    choices = []
    for i in range(len(splits) - 1):
        choices.append((splits[i] + splits[i+1]) / 2)
    best = None
    best_value = None
    for k in range(len(choices)):
        c = choices[k]
        flood_and_threshold_sum = sum([safe_get_info(weights[i].mask(images[i].select(band_name).lte(c)).reduceRegion(ee.Reducer.sum(), domains[i].bounds, 250))['constant'] for i in range(len(domains))])
        ts = [truths[i].multiply(weights[i]).divide(flood_and_threshold_sum).mask(images[i].select(band_name).lte(c)) for i in range(len(domains))]
        entropies1 = [-safe_get_info(ts[i].multiply(ts[i].log()).reduceRegion(ee.Reducer.sum(), domains[i].bounds, 250))['b1'] for i in range(len(domains))]# H(Y | X <= c)

        ts = [truths[i].multiply(weights[i]).divide(1 - flood_and_threshold_sum).mask(images[i].select(band_name).gt(c)) for i in range(len(domains))]
        entropies2 = [-safe_get_info(ts[i].multiply(ts[i].log()).reduceRegion(ee.Reducer.sum(), domains[i].bounds, 250))['b1'] for i in range(len(domains))]# H(Y | X > c)
        
        entropy1 = sum(entropies1)
        entropy2 = sum(entropies2)
        gain = (entropy1 * flood_and_threshold_sum + entropy2 * (1 - flood_and_threshold_sum))
        print c, gain, flood_and_threshold_sum, entropy1, entropy2
        if best == None or gain < best_value:
            best = k
            best_value = gain
    return (choices[best], best + 1, best_value)

def apply_classifier(image, band, threshold):
    return image.select(band).lte(threshold).multiply(2).subtract(1)

def get_adaboost_sum(domain, b, classifier = None):
    if classifier == None:
        # learned from everything
        classifier = [(u'b2', 1066.9529712504814, 1.5025586686710706), (u'NDWI', 0.14661938301755412, -0.21891567708553822), (u'dartmouth', 0.48798681823081197, -0.15726997982017618), (u'dartmouth', 0.6365457444743317, 0.18436960110357703), (u'LSWIminusNDVI', 0.3981981030948878, -0.10116535428832296), (u'fai', 355.7817695891917, -0.11241883192214887), (u'dartmouth', 0.7108252075960915, 0.16267637123701892), (u'diff', 528.9578763019633, -0.08056940174311174), (u'NDWI', -0.2608919987915783, -0.0662560864223818), (u'diff', 945.4263065720343, -0.06468547496541238), (u'LSWI', 0.10099215524728983, 0.06198258456041972), (u'LSWI', 0.4036574931704132, -0.13121098919819557), (u'NDVI', -0.11873600974959503, -0.06877321671018986), (u'dartmouth', 0.6736854760352116, 0.058740830970174365), (u'diff', 737.1920914369988, -0.07784405443757562), (u'fai', 637.5040900767088, 0.06383077739328656), (u'LSWI', 0.2523248242088515, -0.06159092845229366), (u'diff', 841.3091990045166, -0.03543296624866381), (u'NDWI', -0.0571363078870121, -0.033363758883119425), (u'NDWI', -0.1590141533392952, -0.04351253722452526), (u'LSWIminusNDVI', -0.021934005871228984, 0.05405714553564335), (u'LSWIminusNDVI', -0.23200006035428739, -0.05945459980438702), (u'diff', 893.3677527882754, -0.04401238934808345), (u'LSWIminusNDVI', -0.33703308759581657, -0.03270875405530488), (u'LSWIminusEVI', -0.06154292961108998, 0.03531804439403144), (u'LSWIminusEVI', -0.6658933123079813, 0.049495070534741545), (u'LSWIminusNDVI', -0.284516573975052, -0.0652646748372963), (u'LSWI', 0.17665848972807066, 0.035535330348720445), (u'LSWIminusEVI', -0.9680685036564269, 0.03385062752160848), (u'dartmouth', 0.6551156102547716, 0.0255425888326403), (u'diff', 867.338475896396, -0.029608603189018888), (u'dartmouth', 0.6644005431449915, 0.031453944391964694), (u'b2', 1597.1343803620828, -0.032483706321846446), (u'b2', 1862.2250849178836, 0.11634887737020584), (u'diff', 880.3531143423356, -0.0759983094592842), (u'LSWIminusNDVI', -0.2582583171646697, -0.03107758927177279), (u'LSWI', 0.13882532248768026, 0.028397075633745206), (u'fai', 496.64292983295024, -0.033912739368973946), (u'EVI', -0.050627832167768394, 0.01948538465509801), (u'MNDWI', -0.314992942152472, -0.028318432983029183), (u'LSWIminusEVI', -0.8169809079822041, 0.017475858734323002), (u'EVI', 0.393374399578999, 0.02621185146352496), (u'LSWIminusEVI', -0.7414371101450927, 0.024903163093461297), (u'LSWIminusNDVI', -0.27138744556986083, -0.026585292504625754), (u'MNDWI', 0.008416570589500877, -0.020089052435031476), (u'MNDWI', 0.17012132696048732, 0.09013852992730866), (u'MNDWI', 0.2509737051459805, 0.07860221464785291), (u'NDWI', -0.20995307606543676, 0.12420114244297033), (u'MNDWI', 0.2105475160532339, 0.058700913757496295), (u'diff', 873.8457951193658, -0.06536366152935989), (u'MNDWI', 0.2307606105996072, 0.05774578894612022), (u'LSWIminusNDVI', -0.3107748307854343, 0.06324847449109565), (u'MNDWI', 0.24086715787279384, 0.05222308145337588), (u'NDVI', 0.2321600980908248, -0.044636312533643016), (u'b1', 840.9896718836895, -0.04386969870931187), (u'b1', 431.64304441090013, 0.10652512181225056), (u'MNDWI', 0.24592043150938717, 0.04629035855680991)]
        # learned from everything and floods permanent water mask
        #classifier = [(u'b2', 1066.9529712504814, 1.5025586686710706), (u'NDWI', 0.14661938301755412, -0.21891567708553822), (u'dartmouth', 0.48798681823081197, -0.15726997982017618), (u'dartmouth', 0.6365457444743317, 0.18436960110357703), (u'LSWIminusNDVI', 0.3981981030948878, -0.10116535428832296), (u'fai', 355.7817695891917, -0.11241883192214887), (u'dartmouth', 0.7108252075960915, 0.16267637123701892), (u'diff', 528.9578763019633, -0.08056940174311174), (u'NDWI', -0.2608919987915783, -0.0662560864223818), (u'diff', 945.4263065720343, -0.06468547496541238), (u'LSWI', 0.10099215524728983, 0.06198258456041972), (u'LSWI', 0.4036574931704132, -0.13121098919819557), (u'NDVI', -0.11873600974959503, -0.06877321671018986), (u'dartmouth', 0.6736854760352116, 0.058740830970174365), (u'diff', 737.1920914369988, -0.07784405443757562), (u'fai', 637.5040900767088, 0.06383077739328656), (u'LSWI', 0.2523248242088515, -0.06159092845229366), (u'diff', 841.3091990045166, -0.03543296624866381), (u'NDWI', -0.0571363078870121, -0.033363758883119425), (u'NDWI', -0.1590141533392952, -0.04351253722452526), (u'LSWIminusNDVI', -0.021934005871228984, 0.05405714553564335), (u'LSWIminusNDVI', -0.23200006035428739, -0.05945459980438702), (u'diff', 893.3677527882754, -0.04401238934808345), (u'LSWIminusNDVI', -0.33703308759581657, -0.03270875405530488), (u'LSWIminusEVI', -0.06154292961108998, 0.03531804439403144), (u'LSWIminusEVI', -0.6658933123079813, 0.049495070534741545), (u'LSWIminusNDVI', -0.284516573975052, -0.0652646748372963), (u'LSWI', 0.17665848972807066, 0.035535330348720445), (u'LSWIminusEVI', -0.9680685036564269, 0.03385062752160848), (u'dartmouth', 0.6551156102547716, 0.0255425888326403), (u'diff', 867.338475896396, -0.029608603189018888), (u'dartmouth', 0.6644005431449915, 0.031453944391964694), (u'b2', 1597.1343803620828, -0.032483706321846446), (u'b2', 1862.2250849178836, 0.11634887737020584), (u'diff', 880.3531143423356, -0.0759983094592842), (u'LSWIminusNDVI', -0.2582583171646697, -0.03107758927177279), (u'LSWI', 0.13882532248768026, 0.028397075633745206), (u'fai', 496.64292983295024, -0.033912739368973946), (u'EVI', -0.050627832167768394, 0.01948538465509801), (u'MNDWI', -0.314992942152472, -0.028318432983029183), (u'LSWIminusEVI', -0.8169809079822041, 0.017475858734323002), (u'EVI', 0.393374399578999, 0.02621185146352496), (u'LSWIminusEVI', -0.7414371101450927, 0.024903163093461297), (u'LSWIminusNDVI', -0.27138744556986083, -0.026585292504625754), (u'MNDWI', 0.008416570589500877, -0.020089052435031476), (u'MNDWI', 0.17012132696048732, 0.09013852992730866), (u'MNDWI', 0.2509737051459805, 0.07860221464785291), (u'NDWI', -0.20995307606543676, 0.12420114244297033), (u'MNDWI', 0.2105475160532339, 0.058700913757496295), (u'diff', 873.8457951193658, -0.06536366152935989), (u'MNDWI', 0.2307606105996072, 0.05774578894612022), (u'LSWIminusNDVI', -0.3107748307854343, 0.06324847449109565), (u'MNDWI', 0.24086715787279384, 0.05222308145337588), (u'NDVI', 0.2321600980908248, -0.044636312533643016), (u'b1', 840.9896718836895, -0.04386969870931187), (u'b1', 431.64304441090013, 0.10652512181225056), (u'MNDWI', 0.24592043150938717, 0.04629035855680991), (u'LSWI', 0.15774190610787547, 0.036843417853100205), (u'dartmouth', 0.6690430095901015, -0.03212513821387442), (u'NDVI', 0.40760815201103473, 0.02804021082285224), (u'NDWI', -0.23542253742850755, 0.03186450807020461), (u'MNDWI', 0.24339379469109051, 0.02862992753172424), (u'NDWI', -0.24815726811004293, 0.02759848052686244), (u'MNDWI', 0.24844706832768382, 0.028767258391409676), (u'NDWI', -0.2545246334508106, 0.023920554168868943), (u'MNDWI', 0.24971038673683216, 0.019530411666440373), (u'diff', 854.3238374504563, -0.017420419212339854), (u'fai', 567.0735099548295, 0.017319660531085516), (u'dartmouth', 0.6667217763675466, -0.01514266152502469), (u'EVI', 0.6153755154523827, 0.015811343455312793), (u'NDWI', -0.2577083161211945, 0.016367445780215994), (u'EVI', 0.5043749575156908, 0.021397992947186542), (u'b1', 636.3163581472949, 0.017679309609453388), (u'b1', 533.9797012790975, 0.052480869491753616), (u'LSWIminusNDVI', -0.2779520097724564, -0.025442696952484856), (u'b2', 1729.6797326399833, -0.02851944225149679), (u'b2', 1663.407056501033, -0.031126464288873154), (u'EVI', 0.4488746785473449, 0.02559032221555967), (u'b1', 585.1480297131961, 0.02206908624237135), (u'diff', 789.2506452207576, -0.016514173533494117), (u'fai', 531.8582198938899, 0.023477946621113858), (u'b1', 610.7321939302456, -0.012825485385474514), (u'diff', 815.2799221126371, -0.01149904087913293), (u'MNDWI', 0.249078727532258, 0.01515097935650566), (u'NDWI', -0.2593001574563864, 0.01083047626473297), (u'LSWIminusNDVI', -0.28123429187375415, -0.012898006552737352), (u'NDWI', -0.2600960781239824, 0.011987178213307102), (u'LSWIminusNDVI', -0.2828754329244031, -0.010878187527895457), (u'NDWI', -0.26049403845778035, 0.010250229825634711), (u'LSWIminusNDVI', -0.2820548623990786, -0.009697140264622033), (u'LSWIminusEVI', -0.703665211226537, 0.00944101306441367), (u'NDVI', 0.3198841250509298, 0.009414806179635152), (u'NDVI', 0.36374613853098225, 0.013660042816894051), (u'NDWI', -0.2606930186246793, 0.01871187931420404), (u'NDVI', 0.3856771452710085, 0.02480484723062163), (u'ratio', 1.9036367764380129, -0.025236576927683663), (u'ratio', 2.8194639395525054, 0.02624098822658558), (u'LSWIminusEVI', -0.6847792617672592, 0.0235627702128661), (u'ratio', 2.361550357995259, 0.017108797919490024), (u'diff', 828.2945605585769, -0.01756108404460174)]
    test_image = _create_extended_learning_image(domain, b)
    total = ee.Image(0).select(['constant'], ['b1'])
    for c in classifier:
      total = total.add(test_image.select(c[0]).lte(c[1]).multiply(2).subtract(1).multiply(c[2]))
    return total

def adaboost(domain, b, classifier = None):
    total = get_adaboost_sum(domain, b, classifier)
    return total.gte(0.0)

def adaboost_dem(domain, b, classifier = None):
    total = get_adaboost_sum(domain, b, classifier)
    fraction = total.add(ee.Image(2.0)).divide(ee.Image(1.0)).min(1.0).max(0.0)
    return apply_dem(domain, fraction)

def __compute_threshold_ranges(training_domains, training_images, water_masks, bands):
    band_splits = dict()
    for band_name in bands:
      split = None
      for i in range(len(training_domains)):
        ret = safe_get_info(training_images[i].select(band_name).mask(water_masks[i]).reduceRegion(ee.Reducer.percentile([20, 80], ['s', 'b']), training_domains[i].bounds, 250))
        s = [ret[band_name + '_s'], ret[band_name + '_b']]
        if split == None:
            split = s
        else:
            split[0] = min(split[0], s[0])
            split[1] = max(split[1], s[1])
      band_splits[band_name] = [split[0], split[1], split[1] + (split[1] - split[0])]
    return band_splits

def adaboost_learn(domain, b):
    all_problems = ['kashmore_2010_8.xml', 'mississippi_2011_5.xml', 'mississippi_2011_6.xml', 'new_orleans_2005_9.xml', 'sf_bay_area_2011_4.xml']
    all_domains = [Domain('config/domains/modis/' + d) for d in all_problems]

    training_domains = [domain.unflooded_domain for domain in all_domains[:-1]] + [all_domains[-1]]
    water_masks = [get_permanent_water_mask() for d in training_domains]
    #water_masks.extend([get_permanent_water_mask() for d in training_domains])
    transformed_masks = [water_mask.multiply(2).subtract(1) for water_mask in water_masks]
    training_images = [_create_extended_learning_image(d, compute_modis_indices(d)) for d in training_domains]
    # add pixels in flood permanent water masks to training
    #training_images.extend([_create_extended_learning_image(d, compute_modis_indices(d)).mask(get_permanent_water_mask()) for d in all_domains])
    bands = safe_get_info(training_images[0].bandNames())
    print 'Computing threshold ranges.'
    band_splits = __compute_threshold_ranges(training_domains, training_images, water_masks, bands)
    counts = [safe_get_info(training_images[i].select('b1').reduceRegion(ee.Reducer.count(), training_domains[i].bounds, 250))['b1'] for i in range(len(training_domains))]
    count = sum(counts)

    weights = [ee.Image(1.0 / count) for i in range(len(training_domains))]
    full_classifier = []
    # initialize for pre-existing partially trained classifier
    for (c, t, alpha) in full_classifier:
      band_splits[c].append(t)
      band_splits[c] = sorted(band_splits[c])
      total = 0
      for i in range(len(training_domains)):
        weights[i] = weights[i].multiply(apply_classifier(training_images[i], c, t).multiply(transformed_masks[i]).multiply(-alpha).exp())
        total += safe_get_info(weights[i].reduceRegion(ee.Reducer.sum(), training_domains[i].bounds, 250))['constant']
      for i in range(len(training_domains)):
        weights[i] = weights[i].divide(total)
    
    test_image = _create_extended_learning_image(domain, b)
    while len(full_classifier) < 100:
      best = None
      for band_name in bands:
        (threshold, ind, value) = __find_optimal_threshold(training_domains, training_images, water_masks, band_name, weights, band_splits[band_name])
        errors = [safe_get_info(weights[i].multiply(training_images[i].select(band_name).lte(threshold).neq(water_masks[i])).reduceRegion(ee.Reducer.sum(), training_domains[i].bounds, 250))['constant'] for i in range(len(training_domains))]
        error = sum(errors)
        print '%s found threshold %g with entropy %g error %g' % (band_name, threshold, value, error)
        if best == None or abs(0.5 - error) > abs(0.5 - best[0]): # classifiers that are always wrong are also good with negative alpha
          best = (error, band_name, threshold, ind)
      band_splits[best[1]].insert(best[3], best[2])
      print 'Using %s < %g. Error %g.' % (best[1], best[2], best[0])
      alpha = 0.5 * math.log((1 - best[0]) / best[0])
      classifier = (best[1], best[2], alpha)
      full_classifier.append(classifier)
      weights = [weights[i].multiply(apply_classifier(training_images[i], classifier[0], classifier[1]).multiply(transformed_masks[i]).multiply(-alpha).exp()) for i in range(len(training_domains))]
      totals = [safe_get_info(weights[i].reduceRegion(ee.Reducer.sum(), training_domains[i].bounds, 250))['constant'] for i in range(len(training_domains))]
      total = sum(totals)
      weights = [w.divide(total) for w in weights]
      print full_classifier

def experimental(domain, b):
    return adaboost(domain, b)
    #args = {
    #        'training_image'    : water_mask,
    #        'training_band'     : "b1",
    #        'training_region'   : training_domain.bounds,
    #        'image'             : training_image,
    #        'subsampling'       : 0.2, # TODO: Reduce this on failure?
    #        'max_classification': 2,
    #        'classifier_name'   : 'Cart'
    #       }
    #classifier = ee.apply("TrainClassifier", args)  # Call the EE classifier
    #classified = _create_extended_learning_image(domain, b).classify(classifier).select(['classification'], ['b1']); 
    return classified;


def skyboxAssist(domain, b):
    ''' Combine MODIS and RGBN to detect flood pixels.
    '''
    
    raise Exception('Algorithm is not ready yet!')
    
    #lowModisThresh = 300
    #
    ## Simple function implements the b2 - b1 difference method
    ## - Using two methods like this is a hack to get a call from modis_lake_measure.py to work!
    ##flood_diff_function1 = lambda x : x.select(['sur_refl_b02']).subtract(x.select(['sur_refl_b01']))
    #flood_diff_function2 = lambda x : x.sur_refl_b02.subtract(x.sur_refl_b01)
    #
    #
    ## Compute the difference statistics inside permanent water mask pixels
    #MODIS_RESOLUTION = 250 # Meters
    #water_mask       = ee.Image("MODIS/MOD44W/MOD44W_005_2000_02_24").select(['water_mask'])
    #floodDiff        = flood_diff_function2(domain.modis)
    #diffInWaterMask  = floodDiff.multiply(water_mask)
    #maskedMean       = diffInWaterMask.reduceRegion(ee.Reducer.mean(),   domain.bounds, MODIS_RESOLUTION)
    #maskedStdDev     = diffInWaterMask.reduceRegion(ee.Reducer.stdDev(), domain.bounds, MODIS_RESOLUTION)
    #
    #print 'Water mean = ' + str(maskedMean.getInfo())
    #print 'Water STD  = ' + str(maskedStdDev.getInfo())
    #
    ## TODO: Get this!
    #water_thresh = -8.0
    #land_thresh  =  10.0
    #
    ## Use the water mask statistics to compute a difference threshold, then find all pixels below the threshold.
    #pureWaterThreshold  = maskedMean.getInfo()['sur_refl_b02'] + water_thresh*(maskedStdDev.getInfo()['sur_refl_b02']);
    #print 'Pure water threshold == ' + str(pureWaterThreshold)
    #pureWaterPixels     = flood_diff_function2(domain.modis).lte(pureWaterThreshold)
    #
    #
    ##pureLandThreshold  = maskedMean.getInfo()['sur_refl_b02'] + land_thresh*(maskedStdDev.getInfo()['sur_refl_b02']);
    #pureLandThreshold = pureWaterThreshold + 3000
    #print 'Pure land threshold == ' + str(pureLandThreshold)
    #pureLandPixels     = flood_diff_function2(domain.modis).gt(pureLandThreshold)
    #
    #
    #addToMap(pureWaterPixels.mask(pureWaterPixels), {'min': 0, 'max': 1}, 'Pure Water',  False)
    #addToMap(pureLandPixels.mask(pureLandPixels),   {'min': 0, 'max': 1}, 'Pure Land',   False)
    #
    #
    ##TODO: Train on these pixels!
    #
    #
#    
#    def _create_learning_image(domain, b):
#    '''Set up features for the classifier to be trained on: [b2, b2/b1, b2/b1, NDVI, NDWI]'''
#    diff  = b['b2'].subtract(b['b1'])
#    ratio = b['b2'].divide(b['b1'])
#    return b['b1'].addBands(b['b2']).addBands(diff).addBands(ratio).addBands(b['NDVI']).addBands(b['NDWI'])
#
#def earth_engine_classifier(domain, b, classifier_name, extra_args={}):
#    '''Apply EE classifier tool using a ground truth image.'''
#    training_domain = domain.training_domain
#    training_image  = _create_learning_image(training_domain, compute_modis_indices(training_domain))
#    args = {
#            'image'             : training_image,
#            'subsampling'       : 0.5,
#            'training_image'    : training_domain.ground_truth,
#            'training_band'     : "b1",
#            'training_region'   : training_domain.bounds,
#            'max_classification': 2,
#            'classifier_name'   : classifier_name
#           }
#    args.update(extra_args)
#    classifier = ee.apply("TrainClassifier", args)  # Call the EE classifier
#    classified = ee.call("ClassifyImage", _create_learning_image(domain, b), classifier).select(['classification'], ['b1']); 
#    return classified;
#
#def cart(domain, b):
#    '''Classify using CART (Classification And Regression Tree)'''
#    return earth_engine_classifier(domain, b, 'Cart')
#    
    
    
    #return b['b2'].subtract(b['b1']).lte(500).select(['sur_refl_b02'], ['b1']) # Rename sur_refl_b02 to b1



# End of algorithm definitions
#=======================================================================================================
#=======================================================================================================



=======
>>>>>>> 0f0cd996


# Set up some information for each algorithm, used by the functions below.
_ALGORITHMS = {
        # Algorithm,    Display name,   Function name,    Fractional result?,    Display color
<<<<<<< HEAD
        EVI                : ('EVI',                     evi,            False, 'FF00FF'),
        XIAO               : ('XIAO',                    xiao,           False, 'FFFF00'),
        DIFFERENCE         : ('Difference',              modis_diff,     False, '00FFFF'),
        DIFF_LEARNED       : ('Diff. Learned',           diff_learned,   False, '00FFFF'),
        DARTMOUTH          : ('Dartmouth',               dartmouth,      False, '33CCFF'),
        DART_LEARNED       : ('Dartmouth Learned',       dart_learned,   False, '33CCFF'),
        FAI                : ('Floating Algae',          fai,            False, '3399FF'),
        FAI_LEARNED        : ('Floating Algae Learned',  fai_learned,    False, '3399FF'),
        MODNDWI            : ('Mod. NDWI',               mod_ndwi,       False, '00FFFF'),
        MODNDWI_LEARNED    : ('Mod. NDWI Learned',      mod_ndwi_learned,False, '00FFFF'),
        CART               : ('CART',                    cart,           False, 'CC6600'),
        SVM                : ('SVM',                     svm,            False, 'FFAA33'),
        RANDOM_FORESTS     : ('Random Forests',          random_forests, False, 'CC33FF'),
        DNNS               : ('DNNS',                    dnns,           True,  '0000FF'),
        DNNS_DIFF          : ('DNNS Diff.',              dnns_diff,      True,  '0000FF'),
        DNNS_REVISED       : ('DNNS Revised',            dnns_revised,   False, '00FF00'),
        DNNS_DEM           : ('DNNS with DEM',           dnns_dem,       False, '9900FF'),
        DNNS_DIFF_DEM      : ('DNNS Diff with DEM',      dnns_diff_dem,  False, '9900FF'),
        DIFFERENCE_HISTORY : ('Difference with History', history_diff,   False, '0099FF'),
        DEM_THRESHOLD      : ('DEM Threshold',           dem_threshold,  False, 'FFCC33'),
        MARTINIS_TREE      : ('Martinis Tree',           martinis_tree,  False, 'CC0066'),
        ADABOOST           : ('Adaboost',                adaboost,       False, 'CC0066'),
        ADABOOST_LEARNED   : ('Adaboost Learned',        adaboost_learn, False, 'CC0066'),
        ADABOOST_DEM       : ('Adaboost DEM',            adaboost_dem,   False, 'CC0066'),
        SKYBOX_ASSIST      : ('Skybox Assist',           skyboxAssist,   False, '00CC66'),
        EXPERIMENTAL       : ('Experimental',            experimental,   False, '00FFFF')
=======
        EVI                : ('EVI',                     simple_modis_algorithms.evi,             False, 'FF00FF'),
        XIAO               : ('XIAO',                    simple_modis_algorithms.xiao,            False, 'FFFF00'),
        DIFFERENCE         : ('Difference',              simple_modis_algorithms.modis_diff,      False, '00FFFF'),
        DIFF_LEARNED       : ('Diff. Learned',           simple_modis_algorithms.diff_learned,    False, '00FFFF'),
        DARTMOUTH          : ('Dartmouth',               simple_modis_algorithms.dartmouth,       False, '33CCFF'),
        DART_LEARNED       : ('Dartmouth Learned',       simple_modis_algorithms.dart_learned,    False, '33CCFF'),
        FAI                : ('Floating Algae',          simple_modis_algorithms.fai,             False, '3399FF'),
        FAI_LEARNED        : ('Floating Algae Learned',  simple_modis_algorithms.fai_learned,     False, '3399FF'),
        MODNDWI            : ('Mod. NDWI',               simple_modis_algorithms.mod_ndwi,        False, '00FFFF'),
        MODNDWI_LEARNED    : ('Mod. NDWI Learned',       simple_modis_algorithms.mod_ndwi_learned,False, '00FFFF'),
        CART               : ('CART',                    ee_classifiers.cart,                     False, 'CC6600'),
        SVM                : ('SVM',                     ee_classifiers.svm,                      False, 'FFAA33'),
        RANDOM_FORESTS     : ('Random Forests',          ee_classifiers.random_forests,           False, 'CC33FF'),
        DNNS               : ('DNNS',                    dnns.dnns,                               True,  '0000FF'),
        DNNS_DIFF          : ('DNNS Diff.',              dnns.dnns_diff,                          True,  '0000FF'),
        DNNS_REVISED       : ('DNNS Revised',            dnns.dnns_revised,                       False, '00FF00'),
        DNNS_DEM           : ('DNNS with DEM',           dnns.dnns_dem,                           False, '9900FF'),
        DNNS_DIFF_DEM      : ('DNNS Diff with DEM',      dnns.dnns_diff_dem,                      False, '9900FF'),
        DIFFERENCE_HISTORY : ('Difference with History', misc_algorithms.history_diff,            False, '0099FF'),
        DEM_THRESHOLD      : ('DEM Threshold',           simple_modis_algorithms.dem_threshold,   False, 'FFCC33'),
        MARTINIS_TREE      : ('Martinis Tree',           misc_algorithms.martinis_tree,           False, 'CC0066'),
#        SKYBOX_ASSIST      : ('Skybox Assist',           skyboxAssist,    False, '00CC66'),
        EXPERIMENTAL       : ('Experimental',            adaboost.experimental,                   False, '00FFFF')
>>>>>>> 0f0cd996
}


def detect_flood(domain, algorithm):
    '''Run flood detection with a named algorithm in a given domain.'''
    try:
        approach = _ALGORITHMS[algorithm]
    except:
        return None
    return (approach[0], approach[1](domain, modis_utilities.compute_modis_indices(domain)))

def get_algorithm_name(algorithm):
    '''Return the text name of an algorithm.'''
    try:
        return _ALGORITHMS[algorithm][0]
    except:
        return None

def get_algorithm_color(algorithm):
    '''Return the color assigned to an algorithm.'''
    try:
        return _ALGORITHMS[algorithm][3]
    except:
        return None

def is_algorithm_fractional(algorithm):
    '''Return True if the algorithm has a fractional output.'''
    try:
        return _ALGORITHMS[algorithm][2]
    except:
        return None
<|MERGE_RESOLUTION|>--- conflicted
+++ resolved
@@ -17,19 +17,12 @@
 
 import ee
 
-<<<<<<< HEAD
-from cmt.mapclient_qt import addToMap
-from cmt.util.evaluation import safe_get_info
-from cmt.domain import Domain
-=======
-import adaboost
-import dnns
-import ee_classifiers
-import misc_algorithms
-import modis_utilities
-import simple_modis_algorithms
-
->>>>>>> 0f0cd996
+from adaboost import *
+from dnns import *
+from ee_classifiers import *
+from misc_algorithms import *
+from modis_utilities import *
+from simple_modis_algorithms import *
 
 '''
 Contains implementations of multiple MODIS-based flood detection algorithms.
@@ -49,1161 +42,21 @@
 DNNS_REVISED       = 11
 DEM_THRESHOLD      = 12
 MARTINIS_TREE      = 13
-#SKYBOX_ASSIST      = 14 # Currently unused
-DNNS_DIFF          = 15
-DNNS_DIFF_DEM      = 16
-DIFF_LEARNED       = 17
-DART_LEARNED       = 18
-FAI                = 19
-FAI_LEARNED        = 20
-EXPERIMENTAL       = 21
-MODNDWI            = 22
-MODNDWI_LEARNED    = 23
-ADABOOST           = 24
-ADABOOST_LEARNED   = 25
-ADABOOST_DEM       = 26
-
-<<<<<<< HEAD
-def compute_modis_indices(domain):
-    '''Compute several common interpretations of the MODIS bands'''
-    
-    band1 = domain.modis.sur_refl_b01 # pRED
-    band2 = domain.modis.sur_refl_b02 # pNIR
-
-    # Other bands must be used at lower resolution
-    band3 = domain.modis.sur_refl_b03 # pBLUE
-    band4 = domain.modis.sur_refl_b04
-    band5 = domain.modis.sur_refl_b05.mask(ee.Image(1))
-    band6 = domain.modis.sur_refl_b06 # pSWIR
-
-    NDVI = (band2.subtract(band1)).divide(band2.add(band1));
-    # Normalized difference water index
-    NDWI = (band1.subtract(band6)).divide(band1.add(band6));
-    # Enhanced vegetation index
-    EVI = band2.subtract(band1).multiply(2.5).divide( band2.add(band1.multiply(6)).subtract(band3.multiply(7.5)).add(1));
-    # Land surface water index
-    LSWI = (band2.subtract(band6)).divide(band2.add(band6));
-    # Convenience measure
-    DVEL = EVI.subtract(LSWI)
-
-    return {'b1': band1, 'b2': band2, 'b3': band3, 'b4' : band4, 'b5' : band5, 'b6': band6,
-            'NDVI': NDVI, 'NDWI': NDWI, 'EVI': EVI, 'LSWI': LSWI, 'DVEL': DVEL,
-            'pRED': band1, 'pNIR': band2, 'pBLUE': band3, 'pSWIR': band6}
-
-
-
-def getQABits(image, start, end, newName):
-    '''Extract bits from positions "start" to "end" in the image'''
-    # Create a bit mask of the bits we need
-    pattern = 0
-    for i in range(start,end):
-       pattern += 2**i
-    # Extract the bits, shift them over, and rename the channel.
-    temp = ee.Image(pattern)
-    return image.select([0], [newName]).bitwise_and(temp).rightShift(start)
-
-def getModisBadPixelMask(lowResModis):
-    '''Retrieves the 1km MODIS bad pixel mask (identifies clouds)'''
-
-    # Select the QA band
-    qaBand = lowResModis.select('state_1km').uint16()
-   
-    # Get the cloud_state bits and find cloudy areas.
-    cloudBits = getQABits(qaBand, 0, 1, 'cloud_state')
-    cloud = cloudBits.eq(1).Or(cloudBits.eq(2))
-
-    return cloud # The second part of this, the land water flag, does not work well at all.
-    
-    ## Get the land_water_flag bits.
-    #landWaterFlag = getQABits(qaBand, 3, 5, 'land_water_flag')
-    #
-    ## Create a mask that filters out deep ocean and cloudy areas.
-    #mask = landWaterFlag.neq(7).And(cloud.Not())
-    #return mask
-
-def getCloudPercentage(lowResModis, region):
-    '''Returns the percentage of a region flagged as clouds by the MODIS metadata'''
-
-    MODIS_CLOUD_RESOLUTION = 1000 # Clouds are flagged at this resolution
-
-    # Divide the number of cloud pixels by the total number of pixels
-    oneMask    = ee.Image(1.0) 
-    cloudMask  = getModisBadPixelMask(lowResModis)
-    areaCount  = oneMask.reduceRegion(  ee.Reducer.sum(), region, MODIS_CLOUD_RESOLUTION)
-    cloudCount = cloudMask.reduceRegion(ee.Reducer.sum(), region, MODIS_CLOUD_RESOLUTION)
-    percentage = safe_get_info(cloudCount)['cloud_state'] / safe_get_info(areaCount)['constant']
-    print 'Detected cloud percentage: ' + str(percentage)
-    return percentage
-
-
-
-# if mixed_thresholds is true, we find the thresholds that contain 0.05 land and 0.95 water
-def compute_binary_threshold(valueImage, classification, bounds, mixed_thresholds=False):
-    '''Computes a threshold for a value given examples in a classified binary image'''
-    
-    # Build histograms of the true and false labeled values
-    valueInFalse   = valueImage.mask(classification.Not())
-    valueInTrue    = valueImage.mask(classification)
-    NUM_BINS       = 128
-    SCALE          = 250 # In meters
-    histogramFalse = safe_get_info(valueInFalse.reduceRegion(ee.Reducer.histogram(NUM_BINS, None, None), bounds, SCALE))['b1']
-    histogramTrue  = safe_get_info(valueInTrue.reduceRegion( ee.Reducer.histogram(NUM_BINS, None, None), bounds, SCALE))['b1']
-    
-    # Get total number of pixels in each histogram
-    false_total = sum(histogramFalse['histogram'])
-    true_total  = sum(histogramTrue[ 'histogram'])
-    
-    # WARNING: This method assumes that the false histogram is composed of greater numbers than the true histogram!!
-    #        : This happens to be the case for the three algorithms we are currently using this for.
-    
-    false_index = 0
-    false_sum   = false_total
-    true_sum    = 0.0
-    threshold_index = None
-    lower_mixed_index = None
-    upper_mixed_index = None
-    for i in range(len(histogramTrue['histogram'])): # Iterate through the bins of the true histogram
-        # Add the number of pixels in the current true bin
-        true_sum += histogramTrue['histogram'][i]
-        
-        # Set x equal to the max end of the current bin
-        x = histogramTrue['bucketMin'] + (i+1)*histogramTrue['bucketWidth']
-        
-        # Determine the bin of the false histogram that x falls in
-        # - Also update the number of 
-        while ( (false_index < len(histogramFalse['histogram'])) and
-                (histogramFalse['bucketMin'] + false_index*histogramFalse['bucketWidth'] < x) ):
-            false_sum   -= histogramFalse['histogram'][false_index] # Remove the pixels from the current false bin
-            false_index += 1 # Move to the next bin of the false histogram
-    
-        percent_true_under_thresh = true_sum/true_total
-        percent_false_over_thresh = false_sum/false_total
-            
-        if mixed_thresholds:
-            if (false_total - false_sum) / float(true_sum) <= 0.05:
-                lower_mixed_index = i
-            if upper_mixed_index == None and (true_total - true_sum) / float(false_sum) <= 0.05:
-                upper_mixed_index = i
-        else:
-            if threshold_index == None and (percent_false_over_thresh < percent_true_under_thresh) and (percent_true_under_thresh > 0.5):
-                break
-
-    
-    if mixed_thresholds:
-        lower = histogramTrue['bucketMin'] + lower_mixed_index * histogramTrue['bucketWidth'] + histogramTrue['bucketWidth']/2
-        upper = histogramTrue['bucketMin'] + upper_mixed_index * histogramTrue['bucketWidth'] + histogramTrue['bucketWidth']/2
-        if lower > upper:
-            temp = lower
-            lower = upper
-            upper = temp
-        print 'Thresholds (%g, %g) found.' % (lower, upper)
-        return (lower, upper)
-    else:
-        # Put threshold in the center of the current true histogram bin/bucket
-        threshold = histogramTrue['bucketMin'] + i*histogramTrue['bucketWidth'] + histogramTrue['bucketWidth']/2
-        print 'Threshold %g Found. %g%% of water pixels and %g%% of land pixels separated.' % \
-            (threshold, true_sum / true_total * 100.0, false_sum / false_total * 100.0)
-        return threshold
-
-def dem_threshold(domain, b):
-    '''Just use a height threshold on the DEM!'''
-
-    heightLevel = float(domain.algorithm_params['dem_threshold'])
-    dem         = domain.get_dem().image
-    return dem.lt(heightLevel).select(['elevation'], ['b1'])
-
-def evi(domain, b):
-    '''Simple EVI based classifier'''
-    #no_clouds = b['b3'].lte(2100).select(['sur_refl_b03'], ['b1'])
-    criteria1 = b['EVI'].lte(0.3).And(b['LSWI'].subtract(b['EVI']).gte(0.05)).select(['sur_refl_b02'], ['b1'])
-    criteria2 = b['EVI'].lte(0.05).And(b['LSWI'].lte(0.0)).select(['sur_refl_b02'], ['b1'])
-    #return no_clouds.And(criteria1.Or(criteria2))
-    return criteria1.Or(criteria2)
-
-def xiao(domain, b):
-    '''Method from paper: Xiao, Boles, Frolking, et. al. Mapping paddy rice agriculture in South and Southeast Asia using
-                          multi-temporal MODIS images, Remote Sensing of Environment, 2006.
-                          
-        This method implements a very simple decision tree from several standard MODIS data products.
-        The default constants were tuned for (wet) rice paddy detection.
-    '''
-    return b['LSWI'].subtract(b['NDVI']).gte(0.05).Or(b['LSWI'].subtract(b['EVI']).gte(0.05)).select(['sur_refl_b02'], ['b1']);
-
-def get_permanent_water_mask():
-    return ee.Image("MODIS/MOD44W/MOD44W_005_2000_02_24").select(['water_mask'], ['b1'])
-
-def get_diff(b):
-    return b['b2'].subtract(b['b1']).select(['sur_refl_b02'], ['b1'])
-
-def diff_learned(domain, b):
-    '''modis_diff but with the threshold calculation included (training image required)'''
-    if domain.unflooded_domain == None:
-        print 'No unflooded training domain provided.'
-        return None
-    unflooded_b = compute_modis_indices(domain.unflooded_domain)
-    water_mask = get_permanent_water_mask()
-    
-    threshold = compute_binary_threshold(get_diff(unflooded_b), water_mask, domain.bounds)
-    return modis_diff(domain, b, threshold)
-
-def modis_diff(domain, b, threshold=None):
-    '''Compute (b2-b1) < threshold, a simple water detection index.
-    
-       This method may be all that is needed in cases where the threshold can be hand tuned.
-    '''
-    if threshold == None: # If no threshold value passed in, load it based on the data set.
-        threshold = float(domain.algorithm_params['modis_diff_threshold'])
-    return get_diff(b).lte(threshold)
-
-def get_fai(b):
-    return b['b2'].subtract(b['b1'].add(b['b5'].subtract(b['b1']).multiply((859.0 - 645) / (1240 - 645)))).select(['sur_refl_b02'], ['b1'])
-
-def fai_learned(domain, b):
-    if domain.unflooded_domain == None:
-        print 'No unflooded training domain provided.'
-        return None
-    unflooded_b = compute_modis_indices(domain.unflooded_domain)
-    water_mask = get_permanent_water_mask()
-    
-    threshold = compute_binary_threshold(get_fai(unflooded_b), water_mask, domain.bounds)
-    return fai(domain, b, threshold)
-
-def fai(domain, b, threshold=None):
-    ''' Floating Algae Index. Method from paper: Feng, Hu, Chen, Cai, Tian, Gan,
-    Assessment of inundation changes of Poyang Lake using MODIS observations
-    between 2000 and 2010. Remote Sensing of Environment, 2012.
-    '''
-    if threshold == None:
-        threshold = float(domain.algorithm_params['fai_threshold'])
-    return get_fai(b).lte(threshold)
-
-def _create_learning_image(domain, b):
-    '''Set up features for the classifier to be trained on: [b2, b2/b1, b2/b1, NDVI, NDWI]'''
-    diff        = b['b2'].subtract(b['b1'])
-    ratio       = b['b2'].divide(b['b1'])
-    modisBands  = b['b1'].addBands(b['b2']).addBands(diff).addBands(ratio).addBands(b['NDVI']).addBands(b['NDWI'])
-    outputBands = modisBands
-    
-    # Try to add a DEM
-    try:
-        dem = domain.get_dem().image
-        outputBands.addBands(dem)
-        #outputBands = dem
-    except AttributeError:
-        pass # Suppress error if there is no DEM data
-    
-    # Try to add Skybox RGB info (NIR is handled seperately because not all Skybox images have it)
-    # - Use all the base bands plus a grayscale texture measure
-    try:
-        try: # The Skybox data can be in one of two names
-            skyboxSensor = domain.skybox
-        except:
-            skyboxSensor = domain.skybox_nir
-            
-        rgbBands    = skyboxSensor.Red.addBands(skyboxSensor.Green).addBands(skyboxSensor.Blue)
-        grayBand    = rgbBands.select('Red').add(rgbBands.select('Green')).add(rgbBands.select('Blue')).divide(ee.Image(3.0)).uint16()
-        edges       = grayBand.convolve(ee.Kernel.laplacian8(normalize=True)).abs()
-        texture     = edges.convolve(ee.Kernel.square(3, 'pixels')).select(['Red'], ['Texture'])
-        texture2Raw = grayBand.glcmTexture()
-        bandList    = safe_get_info(texture2Raw)['bands']
-        bandName    = [x['id'] for x in bandList if 'idm' in x['id']]
-        texture2    = texture2Raw.select(bandName).convolve(ee.Kernel.square(5, 'pixels'))
-        #skyboxBands = rgbBands.addBands(texture).addBands(texture2)
-        skyboxBands = rgbBands.addBands(texture2)
-        outputBands = outputBands.addBands(skyboxBands)
-        #outputBands = skyboxBands
-        
-        #addToMap(grayBand, {'min': 0, 'max': 1200}, 'grayBand')       
-        #addToMap(edges, {'min': 0, 'max': 250}, 'edges')
-        #addToMap(texture, {'min': 0, 'max': 250}, 'texture')
-        #addToMap(texture2, {'min': 0, 'max': 1}, 'texture2')
-        
-    except AttributeError:
-        pass # Suppress error if there is no Skybox data
-    
-    # Try to add Skybox Near IR band
-    try:
-        outputBands = outputBands.addBands(domain.skybox_nir.NIR)       
-        #addToMap(domain.skybox.NIR, {'min': 0, 'max': 1200}, 'Near IR')       
-    except AttributeError:
-        pass # Suppress error if there is no Skybox NIR data
-    
-    return outputBands
-
-def earth_engine_classifier(domain, b, classifier_name, extra_args={}):
-    '''Apply EE classifier tool using a ground truth image.'''
-    
-    # Training requires a training image plus either ground truth or training features.
-    
-    if not domain.training_domain:
-        raise Exception('Cannot run classifier algorithm without a training domain!')
-    training_domain = domain.training_domain    
-    training_image  = _create_learning_image(training_domain, compute_modis_indices(training_domain))
-    if training_domain.training_features:
-        args = {
-                'training_features' : training_domain.training_features,
-                'training_property' : 'classification',
-                #'crs'               : 'EPSG:32736',
-                #'crs_transform'     : [0.8,0,733605.2,0,-0.8,8117589.2]
-                "crs": "EPSG:4326", # TODO: What to use here???
-                "crs_transform": [8.9831528411952135e-05, 0, -180, 0, -8.9831528411952135e-05, 90],
-               }
-    elif training_domain.ground_truth:
-        args = {
-                'training_image'    : training_domain.ground_truth,
-                'training_band'     : "b1",
-                'training_region'   : training_domain.bounds
-               }
-    else:
-        raise Exception('Cannot run classifier algorithm without a training features or a ground truth!')
-    common_args = {
-                   'image'             : training_image,
-                   'subsampling'       : 0.2, # TODO: Reduce this on failure?
-                   'max_classification': 2,
-                   'classifier_mode' : 'classification',
-                   'classifier_name'   : classifier_name
-                  }
-    args.update(common_args)
-    args.update(extra_args)
-    classifier = ee.apply("TrainClassifier", args)  # Call the EE classifier
-    classified = _create_learning_image(domain, b).classify(classifier).select(['classification'], ['b1'])
-    
-    
-    # For high resolution Skybox images, apply an additional filter step to clean up speckles.
-    try:
-        try: # The Skybox data can be in one of two names
-            skyboxSensor = domain.skybox
-        except:
-            skyboxSensor = domain.skybox_nir
-        classified = classified.focal_min(13, 'circle', 'meters').focal_max(13, 'circle', 'meters')
-    except:
-        pass
-    
-    return classified;
-
-def cart(domain, b):
-    '''Classify using CART (Classification And Regression Tree)'''
-    return earth_engine_classifier(domain, b, 'Cart')
-
-def svm(domain, b):
-    '''Classify using Pegasos classifier'''
-    return earth_engine_classifier(domain, b, 'Pegasos')
-
-def random_forests(domain, b):
-    '''Classify using RifleSerialClassifier (Random Forests)'''
-    return earth_engine_classifier(domain, b, 'RifleSerialClassifier')
-
-def dnns_diff(domain, b):
-    '''The DNNS algorithm but faster because it approximates the initial CART classification with
-        a simple difference based method.'''
-    return dnns(domain, b, True)
-
-def dnns(domain, b, use_modis_diff=False):
-    '''Dynamic Nearest Neighbor Search adapted from the paper:
-        "Li, Sun, Yu, et. al. "A new short-wave infrared (SWIR) method for
-        quantitative water fraction derivation and evaluation with EOS/MODIS
-        and Landsat/TM data." IEEE Transactions on Geoscience and Remote Sensing, 2013."
-        
-        The core idea of this algorithm is to compute local estimates of a "pure water"
-        and "pure land" pixel and compute each pixel's water percentage as a mixed
-        composition of those two pure spectral types.
-    '''
-    
-    # This algorithm has some differences from the original paper implementation.
-    #  The most signficant of these is that it does not make use of land/water/partial
-    #  preclassifications like the original paper does.  The search range is also
-    #  much smaller in order to make the algorithm run faster in Earth Engine.
-    # - Running this with a tiny kernel (effectively treating the entire region
-    #    as part of the kernel) might get the best results!
-
-    # Parameters
-    KERNEL_SIZE = 40 # The original paper used a 100x100 pixel box = 25,000 meters!
-    
-    AVERAGE_SCALE_METERS = 250 # This scale is used to compute averages over the entire region
-    
-    # Set up two square kernels of the same size
-    # - These kernels define the search range for nearby pure water and land pixels
-    kernel            = ee.Kernel.square(KERNEL_SIZE, 'pixels', False)
-    kernel_normalized = ee.Kernel.square(KERNEL_SIZE, 'pixels', True)
-    
-    # Compute b1/b6 and b2/b6
-    composite_image = b['b1'].addBands(b['b2']).addBands(b['b6'])
-    
-    # Use CART classifier to divide pixels up into water, land, and mixed.
-    # - Mixed pixels are just low probability water/land pixels.
-    if use_modis_diff:
-        unflooded_b = compute_modis_indices(domain.unflooded_domain)
-        water_mask = get_permanent_water_mask()
-        thresholds = compute_binary_threshold(get_diff(unflooded_b), water_mask, domain.bounds, True)
-
-        pureWater = modis_diff(domain, b, thresholds[0])
-        pureLand = modis_diff(domain, b, thresholds[1]).Not()
-        mixed = pureWater.Or(pureLand).Not()
-    else:
-        classes   = earth_engine_classifier(domain, b, 'Pegasos', {'classifier_mode' : 'probability'})
-        pureWater = classes.gte(0.95)
-        pureLand  = classes.lte(0.05)
-        #addToMap(classes, {'min': -1, 'max': 1}, 'CLASSES')
-        #raise Exception('DEBUG')
-        mixed     = pureWater.Not().And(pureLand.Not())
-    averageWater      = safe_get_info(pureWater.mask(pureWater).multiply(composite_image).reduceRegion(ee.Reducer.mean(), domain.bounds, AVERAGE_SCALE_METERS))
-    averageWaterImage = ee.Image([averageWater['sur_refl_b01'], averageWater['sur_refl_b02'], averageWater['sur_refl_b06']])
-    
-    # For each pixel, compute the number of nearby pure water pixels
-    pureWaterCount = pureWater.convolve(kernel)
-    # Get mean of nearby pure water (b1,b2,b6) values for each pixel with enough pure water nearby
-    MIN_PUREWATER_NEARBY = 1
-    pureWaterRef = pureWater.multiply(composite_image).convolve(kernel).multiply(pureWaterCount.gte(MIN_PUREWATER_NEARBY)).divide(pureWaterCount)
-    # For pixels that did not have enough pure water nearby, just use the global average water value
-    pureWaterRef = pureWaterRef.add(averageWaterImage.multiply(pureWaterRef.Not()))
-
-   
-    # Compute a backup, global pure land value to use when pixels have none nearby.
-    averagePureLand      = safe_get_info(pureLand.mask(pureLand).multiply(composite_image).reduceRegion(ee.Reducer.mean(), domain.bounds, AVERAGE_SCALE_METERS))
-    #averagePureLand      = composite_image.mask(pureLand).reduceRegion(ee.Reducer.mean(), domain.bounds, AVERAGE_SCALE_METERS)
-    
-    averagePureLandImage = ee.Image([averagePureLand['sur_refl_b01'], averagePureLand['sur_refl_b02'], averagePureLand['sur_refl_b06']])
-    
-    # Implement equations 10 and 11 from the paper --> It takes many lines of code to compute the local land pixels!
-    oneOverSix   = b['b1'].divide(b['b6'])
-    twoOverSix   = b['b2'].divide(b['b6'])
-    eqTenLeft    = oneOverSix.subtract( pureWaterRef.select('sur_refl_b01').divide(b['b6']) )
-    eqElevenLeft = twoOverSix.subtract( pureWaterRef.select('sur_refl_b02').divide(b['b6']) )
-    
-    # For each pixel, grab all the ratios from nearby pixels
-    nearbyPixelsOneOverSix = oneOverSix.neighborhoodToBands(kernel) # Each of these images has one band per nearby pixel
-    nearbyPixelsTwoOverSix = twoOverSix.neighborhoodToBands(kernel)
-    nearbyPixelsOne        = b['b1'].neighborhoodToBands(kernel)
-    nearbyPixelsTwo        = b['b2'].neighborhoodToBands(kernel)
-    nearbyPixelsSix        = b['b6'].neighborhoodToBands(kernel)
-    
-    # Find which nearby pixels meet the EQ 10 and 11 criteria
-    eqTenMatches        = ( nearbyPixelsOneOverSix.gt(eqTenLeft   ) ).And( nearbyPixelsOneOverSix.lt(oneOverSix) )
-    eqElevenMatches     = ( nearbyPixelsTwoOverSix.gt(eqElevenLeft) ).And( nearbyPixelsTwoOverSix.lt(twoOverSix) )
-    nearbyLandPixels    = eqTenMatches.And(eqElevenMatches)
-    
-    # Find the average of the nearby matching pixels
-    numNearbyLandPixels = nearbyLandPixels.reduce(ee.Reducer.sum())
-    meanNearbyBandOne   = nearbyPixelsOne.multiply(nearbyLandPixels).reduce(ee.Reducer.sum()).divide(numNearbyLandPixels)
-    meanNearbyBandTwo   = nearbyPixelsTwo.multiply(nearbyLandPixels).reduce(ee.Reducer.sum()).divide(numNearbyLandPixels)
-    meanNearbyBandSix   = nearbyPixelsSix.multiply(nearbyLandPixels).reduce(ee.Reducer.sum()).divide(numNearbyLandPixels)
-
-    # Pack the results into a three channel image for the whole region
-    # - Use the global pure land calculation to fill in if there are no nearby equation matching pixels
-    MIN_PURE_NEARBY = 1
-    meanPureLand = meanNearbyBandOne.addBands(meanNearbyBandTwo).addBands(meanNearbyBandSix)
-    meanPureLand = meanPureLand.multiply(numNearbyLandPixels.gte(MIN_PURE_NEARBY)).add( averagePureLandImage.multiply(numNearbyLandPixels.lt(MIN_PURE_NEARBY)) )
-
-    # Compute the water fraction: (land[b6] - b6) / (land[b6] - water[b6])
-    # - Ultimately, relying solely on band 6 for the final classification may not be a good idea!
-    meanPureLandSix = meanPureLand.select('sum_2')
-    water_fraction = (meanPureLandSix.subtract(b['b6'])).divide(meanPureLandSix.subtract(pureWaterRef.select('sur_refl_b06'))).clamp(0, 1)
-       
-    # Set pure water to 1, pure land to 0
-    water_fraction = water_fraction.add(pureWater).subtract(pureLand).clamp(0, 1)
-    
-    #addToMap(fraction, {'min': 0, 'max': 1},   'fraction', False)
-    #addToMap(pureWater,      {'min': 0, 'max': 1},   'pure water', False)
-    #addToMap(pureLand,       {'min': 0, 'max': 1},   'pure land', False)
-    #addToMap(mixed,          {'min': 0, 'max': 1},   'mixed', False)
-    #addToMap(pureWaterCount, {'min': 0, 'max': 300}, 'pure water count', False)
-    #addToMap(water_fraction, {'min': 0, 'max': 5},   'water_fractionDNNS', False)
-    #addToMap(pureWaterRef,   {'min': 0, 'max': 3000, 'bands': ['sur_refl_b01', 'sur_refl_b02', 'sur_refl_b06']}, 'pureWaterRef', False)
-
-    return water_fraction.select(['sum_2'], ['b1']) # Rename sum_2 to b1
-
-def dnns_diff_dem(domain, b):
-    '''The DNNS DEM algorithm but faster because it approximates the initial CART classification with
-        a simple difference based method.'''
-    return dnns_dem(domain, b, True)
-
-def dnns_dem(domain, b, use_modis_diff=False):
-    '''Enhance the DNNS result with high resolution DEM information, adapted from the paper:
-        "Li, Sun, Goldberg, and Stefanidis. "Derivation of 30-m-resolution
-        water maps from TERRA/MODIS and SRTM." Remote Sensing of Environment, 2013."
-        
-        This enhancement to the DNNS_DEM algorithm combines a higher resolution DEM with
-        input pixels that have a percent flooded value.  Based on the percentage and DEM
-        values, the algorithm classifies each higher resolution DEM pixel as either
-        flooded or dry.
-        '''
-    
-    # Call the DNNS function to get the starting point
-    water_fraction = dnns(domain, b, use_modis_diff)
-    return apply_dem(domain, water_fraction)
-
-def apply_dem(domain, water_fraction):
-    
-    MODIS_PIXEL_SIZE_METERS = 250
-    
-    ## Treating the DEM values contained in the MODIS pixel as a histogram, find the N'th percentile
-    ##  where N is the water fraction computed by DNNS.  That should be the height of the flood water.
-    #modisPixelKernel = ee.Kernel.square(MODIS_PIXEL_SIZE_METERS, 'meters', False)
-    #dem.mask(water_fraction).reduceNeighborhood(ee.Reducer.percentile(), modisPixelKernel)
-    # --> We would like to compute a percentile here, but this would require a different reducer input for each pixel!
-    
-    # Get whichever DEM is loaded in the domain
-    dem = domain.get_dem().image
-    
-    # Get min and max DEM height within each water containing pixel
-    # - If a DEM pixel contains any water then the water level must be at least that high.    
-    dem_min = dem.mask(water_fraction).focal_min(MODIS_PIXEL_SIZE_METERS, 'square', 'meters')
-    dem_max = dem.mask(water_fraction).focal_max(MODIS_PIXEL_SIZE_METERS, 'square', 'meters')
-    
-    # Approximation, linearize each tile's fraction point
-    # - The water percentage is used as a percentage between the two elevations
-    # - Don't include full or empty pixels, they don't give us clues to their height.
-    water_high = dem_min.add(dem_max.subtract(dem_min).multiply(water_fraction))
-    water_high = water_high.multiply(water_fraction.lt(1.0)).multiply(water_fraction.gt(0.0)) 
-    
-    # Problem: Averaging process spreads water way out to pixels where it was not detected!!
-    #          Reducing the averaging is a simple way to deal with this and probably does not hurt results at all
-    
-    #dilate_kernel = ee.Kernel.circle(250, 'meters', False)
-    #allowed_water_mask = water_fraction.gt(0.0)#.convolve(dilate_kernel)
-    
-    ## Smooth out the water elevations with a broad kernel; nearby pixels probably have the same elevation!
-    water_dem_kernel        = ee.Kernel.circle(5000, 'meters', False)
-    num_nearby_water_pixels = water_high.gt(0.0).convolve(water_dem_kernel)
-    average_high            = water_high.convolve(water_dem_kernel).divide(num_nearby_water_pixels)
-    
-    # Alternate smoothing method using available tool EE
-    water_present   = water_fraction.gt(0.0)#.mask(water_high)
-    #connected_water = ee.Algorithms.ConnectedComponentLabeler(water_present, water_dem_kernel, 256) # Perform blob labeling
-    #addToMap(water_present,   {'min': 0, 'max':   1}, 'water present', False);
-    #addToMap(connected_water, {'min': 0, 'max': 256}, 'labeled blobs', False);
-    
-    #addToMap(water_fraction, {'min': 0, 'max':   1}, 'Water Fraction', False);
-    #addToMap(average_high, {min:25, max:40}, 'Water Level', false);
-    #addToMap(dem.subtract(average_high), {min : -0, max : 10}, 'Water Difference', false);
-    #addToMap(dem.lte(average_high).and(domain.groundTruth.not()));
-    
-    #addToMap(allowed_water_mask, {'min': 0, 'max': 1}, 'allowed_water', False);
-    #addToMap(water_high, {'min': 0, 'max': 100}, 'water_high', False);
-    #addToMap(average_high, {'min': 0, 'max': 100}, 'average_high', False);
-    #addToMap(dem, {'min': 0, 'max': 100}, 'DEM', False);
-    
-    # Classify DEM pixels as flooded based on being under the local water elevation or being completely flooded.
-    #return dem.lte(average_high).Or(water_fraction.eq(1.0)).select(['elevation'], ['b1'])
-    dem_water = dem.lte(average_high).mask(water_fraction) # Mask prevents pixels with 0% water from being labeled as water
-    return dem_water.Or(water_fraction.eq(1.0)).select(['elevation'], ['b1'])
-
-
-def history_diff(domain, b):
-    '''Wrapper function for passing domain data into history_diff_core'''
-    
-    # Load pre-selected constants for this domain   
-    dev_thresh    = float(domain.algorithm_params['modis_mask_threshold' ])
-    change_thresh = float(domain.algorithm_params['modis_change_threshold'])
-    
-    # Call the core algorithm with all the parameters it needs from the domain
-    return history_diff_core(domain.modis, domain.modis.get_date(), dev_thresh, change_thresh, domain.bounds)
-    
-def history_diff_core(high_res_modis, date, dev_thresh, change_thresh, bounds):
-    '''Leverage historical data and the permanent water mask to improve the threshold method.
-    
-       This method computes statistics from the permanent water mask to set a good b2-b1
-       water detection threshold.  It also adds pixels which have a b2-b1 level significantly
-       lower than the historical seasonal average.
-    '''
-
-    # Retrieve all the MODIS images for the region in the last several years
-    NUM_YEARS_BACK         = 5
-    NUM_DAYS_COMPARE_RANGE = 40.0 # Compare this many days before/after the target day in previous years
-    YEAR_RANGE_PERCENTAGE  = NUM_DAYS_COMPARE_RANGE / 365.0
-    #print 'YEAR_RANGE_PERCENTAGE = ' + str(YEAR_RANGE_PERCENTAGE)
-    #print 'Start: ' + str(domain.date.advance(-1 - YEAR_RANGE_PERCENTAGE, 'year'))
-    #print 'End:   ' + str(domain.date.advance(-1 + YEAR_RANGE_PERCENTAGE, 'year'))
-
-    # Get both the high and low res MODIS data    
-    historyHigh = ee.ImageCollection('MOD09GQ').filterDate(date.advance(-1 - YEAR_RANGE_PERCENTAGE, 'year'), date.advance(-1 + YEAR_RANGE_PERCENTAGE, 'year')).filterBounds(bounds);
-    historyLow  = ee.ImageCollection('MOD09GA').filterDate(date.advance(-1 - YEAR_RANGE_PERCENTAGE, 'year'), date.advance(-1 + YEAR_RANGE_PERCENTAGE, 'year')).filterBounds(bounds);
-    for i in range(1, NUM_YEARS_BACK-1):
-        yearMin = -(i+1) - YEAR_RANGE_PERCENTAGE
-        yearMax = -(i+1) + YEAR_RANGE_PERCENTAGE
-        historyHigh.merge(ee.ImageCollection('MOD09GQ').filterDate(date.advance(yearMin, 'year'), date.advance(yearMax, 'year')).filterBounds(bounds));
-        historyLow.merge( ee.ImageCollection('MOD09GA').filterDate(date.advance(yearMin, 'year'), date.advance(yearMax, 'year')).filterBounds(bounds));
-        # TODO: Add a filter here to remove cloud-filled images
-    
-    # Simple function implements the b2 - b1 difference method
-    # - Using two methods like this is a hack to get a call from modis_lake_measure.py to work!
-    flood_diff_function1 = lambda x : x.select(['sur_refl_b02']).subtract(x.select(['sur_refl_b01']))
-    flood_diff_function2 = lambda x : x.sur_refl_b02.subtract(x.sur_refl_b01)
-    
-    # Apply difference function to all images in history, then compute mean and standard deviation of difference scores.
-    historyDiff   = historyHigh.map(flood_diff_function1)
-    historyMean   = historyDiff.mean()
-    historyStdDev = historyDiff.reduce(ee.Reducer.stdDev())
-    
-    # Display the mean image for bands 1/2/6
-    history3  = historyHigh.mean().select(['sur_refl_b01', 'sur_refl_b02']).addBands(historyLow.mean().select(['sur_refl_b06']))
-    #addToMap(history3, {'bands': ['sur_refl_b01', 'sur_refl_b02', 'sur_refl_b06'], 'min' : 0, 'max': 3000, 'opacity' : 1.0}, 'MODIS_HIST', False)
-    
-    #addToMap(historyMean,   {'min' : 0, 'max' : 4000}, 'History mean',   False)
-    #addToMap(historyStdDev, {'min' : 0, 'max' : 2000}, 'History stdDev', False)
-    
-    # Compute flood diff on current image and compare to historical mean/STD.
-    floodDiff   = flood_diff_function2(high_res_modis)   
-    diffOfDiffs = floodDiff.subtract(historyMean)
-    ddDivDev    = diffOfDiffs.divide(historyStdDev)
-    changeFlood = ddDivDev.lt(change_thresh)  # Mark all pixels which are enough STD's away from the mean.
-    
-    #addToMap(floodDiff,   {'min' : 0, 'max' : 4000}, 'floodDiff',   False)
-    #addToMap(diffOfDiffs, {'min' : -2000, 'max' : 2000}, 'diffOfDiffs', False)
-    #addToMap(ddDivDev,    {'min' : -10,   'max' : 10}, 'ddDivDev',    False)
-    #addToMap(changeFlood,    {'min' : 0,   'max' : 1}, 'changeFlood',    False)
-    #addToMap(domain.water_mask,    {'min' : 0,   'max' : 1}, 'Permanent water mask',    False)
-    
-    # Compute the difference statistics inside permanent water mask pixels
-    MODIS_RESOLUTION = 250 # Meters
-    water_mask = ee.Image("MODIS/MOD44W/MOD44W_005_2000_02_24").select(['water_mask'])
-    diffInWaterMask  = floodDiff.multiply(water_mask)
-    maskedMean       = diffInWaterMask.reduceRegion(ee.Reducer.mean(),   bounds, MODIS_RESOLUTION)
-    maskedStdDev     = diffInWaterMask.reduceRegion(ee.Reducer.stdDev(), bounds, MODIS_RESOLUTION)
-    
-    # Use the water mask statistics to compute a difference threshold, then find all pixels below the threshold.
-    waterThreshold  = safe_get_info(maskedMean)['sur_refl_b02'] + dev_thresh*(safe_get_info(maskedStdDev)['sur_refl_b02']);
-    #print 'Water threshold == ' + str(waterThreshold)
-    waterPixels     = flood_diff_function2(high_res_modis).lte(waterThreshold)
-    #waterPixels     = modis_diff(domain, b, waterThreshold)
-    
-    #addToMap(waterPixels,    {'min' : 0,   'max' : 1}, 'waterPixels',    False)
-    #
-    ## Is it worth it to use band 6?
-    #B6_DIFF_AMT = 500
-    #bHigh1 = (b['b6'].subtract(B6_DIFF_AMT).gt(b['b1']))
-    #bHigh2 = (b['b6'].subtract(B6_DIFF_AMT).gt(b['b2']))
-    #bHigh = bHigh1.And(bHigh2).reproject('EPSG:4326', scale=MODIS_RESOLUTION)
-    #addToMap(bHigh.mask(bHigh),    {'min' : 0,   'max' : 1}, 'B High',    False)
-    
-    # Combine water pixels from the historical and water mask methods.
-    return (waterPixels.Or(changeFlood)).select(['sur_refl_b02'], ['b1'])#.And(bHigh.eq(0));
-
-
-
-def get_dartmouth(b):
-    A = 500
-    B = 2500
-    return b['b2'].add(A).divide(b['b1'].add(B)).select(['sur_refl_b02'], ['b1'])
-
-def dart_learned(domain, b):
-    '''The dartmouth method but with threshold calculation included (training image required)'''
-    if domain.unflooded_domain == None:
-        print 'No unflooded training domain provided.'
-        return None
-    unflooded_b = compute_modis_indices(domain.unflooded_domain)
-    water_mask = get_permanent_water_mask()
-    threshold = compute_binary_threshold(get_dartmouth(unflooded_b), water_mask, domain.bounds)
-    return dartmouth(domain, b, threshold)
-
-def dartmouth(domain, b, threshold=None):
-    '''A flood detection method from the Dartmouth Flood Observatory.
-    
-        This method is a refinement of the simple b2-b1 detection method.
-    '''
-    if threshold == None:
-        threshold = float(domain.algorithm_params['dartmouth_threshold'])
-    return get_dartmouth(b).lte(threshold)
-
-def get_mod_ndwi(b):
-    return b['b6'].subtract(b['b4']).divide(b['b4'].add(b['b6'])).select(['sur_refl_b06'], ['b1'])
-
-def mod_ndwi_learned(domain, b):
-    if domain.unflooded_domain == None:
-        print 'No unflooded training domain provided.'
-        return None
-    unflooded_b = compute_modis_indices(domain.unflooded_domain)
-    water_mask = get_permanent_water_mask()
-    threshold = compute_binary_threshold(get_mod_ndwi(unflooded_b), water_mask, domain.bounds)
-    return mod_ndwi(domain, b, threshold)
-
-def mod_ndwi(domain, b, threshold=None):
-    if threshold == None:
-        threshold = float(domain.algorithm_params['mod_ndwi_threshold'])
-    return get_mod_ndwi(b).lte(threshold)
-
-# This algorithm is not too different from the corrected DNNS algorithm.
-def dnns_revised(domain, b):
-    '''Dynamic Nearest Neighbor Search with revisions to improve performance on our test data'''
-    
-    # One issue with this algorithm is that its large search range slows down even Earth Engine!
-    # - With a tiny kernel size, everything is relative to the region average which seems to work pretty well.
-    # Another problem is that we don't have a good way of identifying 'Definately land' pixels like we do for water.
-    
-    # Parameters
-    KERNEL_SIZE = 1 # The original paper used a 100x100 pixel box = 25,000 meters!
-    PURELAND_THRESHOLD = 3500 # TODO: Vary by domain?
-    PURE_WATER_THRESHOLD_RATIO = 0.1
-    
-    # Set up two square kernels of the same size
-    # - These kernels define the search range for nearby pure water and land pixels
-    kernel            = ee.Kernel.square(KERNEL_SIZE, 'pixels', False)
-    kernel_normalized = ee.Kernel.square(KERNEL_SIZE, 'pixels', True)
-    
-    composite_image = b['b1'].addBands(b['b2']).addBands(b['b6'])
-    
-    # Compute (b2 - b1) < threshold, a simple water detection algorithm.  Treat the result as "pure water" pixels.
-    pureWaterThreshold = float(domain.algorithm_params['modis_diff_threshold']) * PURE_WATER_THRESHOLD_RATIO
-    pureWater = modis_diff(domain, b, pureWaterThreshold)
-    
-    # Compute the mean value of pure water pixels across the entire region, then store in a constant value image.
-    AVERAGE_SCALE_METERS = 30 # This value seems to have no effect on the results
-    averageWater      = safe_get_info(pureWater.mask(pureWater).multiply(composite_image).reduceRegion(ee.Reducer.mean(), domain.bounds, AVERAGE_SCALE_METERS))
-    averageWaterImage = ee.Image([averageWater['sur_refl_b01'], averageWater['sur_refl_b02'], averageWater['sur_refl_b06']])
-    
-    # For each pixel, compute the number of nearby pure water pixels
-    pureWaterCount = pureWater.convolve(kernel)
-    # Get mean of nearby pure water (b1,b2,b6) values for each pixel with enough pure water nearby
-    MIN_PURE_NEARBY = 10
-    averageWaterLocal = pureWater.multiply(composite_image).convolve(kernel).multiply(pureWaterCount.gte(MIN_PURE_NEARBY)).divide(pureWaterCount)
-    # For pixels that did not have enough pure water nearby, just use the global average water value
-    averageWaterLocal = averageWaterLocal.add(averageWaterImage.multiply(averageWaterLocal.Not()))
-
-   
-    # Use simple diff method to select pure land pixels
-    #LAND_THRESHOLD   = 2000 # TODO: Move to domain selector
-    pureLand             = b['b2'].subtract(b['b1']).gte(PURELAND_THRESHOLD).select(['sur_refl_b02'], ['b1']) # Rename sur_refl_b02 to b1
-    averagePureLand      = safe_get_info(pureLand.mask(pureLand).multiply(composite_image).reduceRegion(ee.Reducer.mean(), domain.bounds, AVERAGE_SCALE_METERS))
-    averagePureLandImage = ee.Image([averagePureLand['sur_refl_b01'], averagePureLand['sur_refl_b02'], averagePureLand['sur_refl_b06']])
-    pureLandCount        = pureLand.convolve(kernel)        # Get nearby pure land count for each pixel
-    averagePureLandLocal = pureLand.multiply(composite_image).convolve(kernel).multiply(pureLandCount.gte(MIN_PURE_NEARBY)).divide(pureLandCount)
-    averagePureLandLocal = averagePureLandLocal.add(averagePureLandImage.multiply(averagePureLandLocal.Not())) # For pixels that did not have any pure land nearby, use mean
-
-
-    # Implement equations 10 and 11 from the paper
-    oneOverSix   = b['b1'].divide(b['b6'])
-    twoOverSix   = b['b2'].divide(b['b6'])
-    eqTenLeft    = oneOverSix.subtract( averageWaterLocal.select('sur_refl_b01').divide(b['b6']) )
-    eqElevenLeft = twoOverSix.subtract( averageWaterLocal.select('sur_refl_b02').divide(b['b6']) )
-    
-    # For each pixel, grab all the ratios from nearby pixels
-    nearbyPixelsOneOverSix = oneOverSix.neighborhoodToBands(kernel) # Each of these images has one band per nearby pixel
-    nearbyPixelsTwoOverSix = twoOverSix.neighborhoodToBands(kernel)
-    nearbyPixelsOne        = b['b1'].neighborhoodToBands(kernel)
-    nearbyPixelsTwo        = b['b2'].neighborhoodToBands(kernel)
-    nearbyPixelsSix        = b['b6'].neighborhoodToBands(kernel)
-    
-    # Find which nearby pixels meet the EQ 10 and 11 criteria
-    eqTenMatches        = ( nearbyPixelsOneOverSix.gt(eqTenLeft   ) ).And( nearbyPixelsOneOverSix.lt(oneOverSix) )
-    eqElevenMatches     = ( nearbyPixelsTwoOverSix.gt(eqElevenLeft) ).And( nearbyPixelsTwoOverSix.lt(twoOverSix) )
-    nearbyLandPixels    = eqTenMatches.And(eqElevenMatches)
-    
-    # Find the average of the nearby matching pixels
-    numNearbyLandPixels = nearbyLandPixels.reduce(ee.Reducer.sum())
-    meanNearbyBandOne   = nearbyPixelsOne.multiply(nearbyLandPixels).reduce(ee.Reducer.sum()).divide(numNearbyLandPixels)
-    meanNearbyBandTwo   = nearbyPixelsTwo.multiply(nearbyLandPixels).reduce(ee.Reducer.sum()).divide(numNearbyLandPixels)
-    meanNearbyBandSix   = nearbyPixelsSix.multiply(nearbyLandPixels).reduce(ee.Reducer.sum()).divide(numNearbyLandPixels)
-
-
-    # Pack the results into a three channel image for the whole region
-    meanNearbyLand = meanNearbyBandOne.addBands(meanNearbyBandTwo).addBands(meanNearbyBandSix)
-    meanNearbyLand = meanNearbyLand.multiply(numNearbyLandPixels.gte(MIN_PURE_NEARBY)).add( averagePureLandImage.multiply(numNearbyLandPixels.lt(MIN_PURE_NEARBY)) )
-
-    addToMap(numNearbyLandPixels,  {'min': 0, 'max': 400, }, 'numNearbyLandPixels', False)
-    addToMap(meanNearbyLand,       {'min': 0, 'max': 3000, 'bands': ['sum', 'sum_1', 'sum_2']}, 'meanNearbyLand', False)
-
-    
-    # Compute the water fraction: (land - b) / (land - water)
-    landDiff  = averagePureLandLocal.subtract(composite_image)
-    waterDiff = averageWaterLocal.subtract(composite_image)
-    typeDiff  = averagePureLandLocal.subtract(averageWaterLocal)
-    #water_vector   = (averageLandLocal.subtract(b)).divide(averageLandLocal.subtract(averageWaterLocal))
-    landDist  = landDiff.expression("b('sur_refl_b01')*b('sur_refl_b01') + b('sur_refl_b02') *b('sur_refl_b02') + b('sur_refl_b06')*b('sur_refl_b06')").sqrt();
-    waterDist = waterDiff.expression("b('sur_refl_b01')*b('sur_refl_b01') + b('sur_refl_b02') *b('sur_refl_b02') + b('sur_refl_b06')*b('sur_refl_b06')").sqrt();
-    typeDist  = typeDiff.expression("b('sur_refl_b01')*b('sur_refl_b01') + b('sur_refl_b02') *b('sur_refl_b02') + b('sur_refl_b06')*b('sur_refl_b06')").sqrt();
-       
-    #waterOff = landDist.divide(waterDist.add(landDist)) 
-    waterOff = landDist.divide(typeDist) # TODO: Improve this math, maybe full matrix treatment?
-
-    # Set pure water to 1, pure land to 0
-    waterOff = waterOff.subtract(pureLand.multiply(waterOff))
-    waterOff = waterOff.add(pureWater.multiply(ee.Image(1.0).subtract(waterOff)))
-    
-    # TODO: Better way of filtering out low fraction pixels.
-    waterOff = waterOff.multiply(waterOff)
-    waterOff = waterOff.gt(0.6)
-    
-    #addToMap(fraction,       {'min': 0, 'max': 1},   'fraction', False)
-    addToMap(pureWater,      {'min': 0, 'max': 1},   'pure water', False)
-    addToMap(pureLand,       {'min': 0, 'max': 1},   'pure land', False)
-    addToMap(pureWaterCount, {'min': 0, 'max': 100}, 'pure water count', False)
-    addToMap(pureLandCount,  {'min': 0, 'max': 100}, 'pure land count', False)
-    
-    
-    #addToMap(numNearbyLandPixels,  {'min': 0, 'max': 400, }, 'numNearbyLandPixels', False)
-    #addToMap(meanNearbyLand,       {'min': 0, 'max': 3000, 'bands': ['sum', 'sum_1', 'sum_2']}, 'meanNearbyLand', False)
-    addToMap(averageWaterImage,    {'min': 0, 'max': 3000, 'bands': ['constant', 'constant_1', 'constant_2']}, 'average water', False)
-    addToMap(averagePureLandImage, {'min': 0, 'max': 3000, 'bands': ['constant', 'constant_1', 'constant_2']}, 'average pure land',  False)
-    addToMap(averageWaterLocal,    {'min': 0, 'max': 3000, 'bands': ['sur_refl_b01', 'sur_refl_b02', 'sur_refl_b06']}, 'local water ref', False)
-    addToMap(averagePureLandLocal, {'min': 0, 'max': 3000, 'bands': ['sur_refl_b01', 'sur_refl_b02', 'sur_refl_b06']}, 'local pure land ref',  False)
-    
-    
-    return waterOff.select(['sur_refl_b01'], ['b1']) # Rename sur_refl_b02 to b1
-
-
-
-def compute_dem_slope_degrees(dem, resolution):
-    '''Computes a slope in degrees for each pixel of the DEM'''
-    
-    deriv = dem.derivative()
-    dZdX    = deriv.select(['elevation_x']).divide(resolution)
-    dZdY    = deriv.select(['elevation_y']).divide(resolution)
-    slope = dZdX.multiply(dZdX).add(dZdY.multiply(dZdY)).sqrt().reproject("EPSG:4269", None, resolution); 
-    RAD2DEG = 180 / 3.14159
-    slopeAngle = slope.atan().multiply(RAD2DEG);
-    return slopeAngle
-
-
-def martinis_tree(domain, b):
-    '''Based on Figure 3 from "A Multi-Scale Flood Monitoring System Based on Fully
-        Automatic MODIS and TerraSAR-X Processing Chains" by 
-        Sandro Martinis, Andre Twele, Christian Strobl, Jens Kersten and Enrico Stein
-        
-       Some steps had to be approximated such as the cloud filtering.  The main pixel
-       classification steps are implemented as accurately as can be determined from 
-       the figure.
-'''
-    # Note: Nodes with the same name are numbered top to bottom, left to right in order
-    #       to distinguish which one a variable represents.
-
-    # ---- Apply the initial classification at the top of the figure ----
-    # Indices already computed in the 'b' object
-    clouds        = b['pBLUE'].gte(0.27)
-    temp1         = b['EVI'].lte(0.3 ).And(b['DVEL'].lte(0.05))
-    temp2         = b['EVI'].lte(0.05).And(b['LSWI'].lte(0.00))
-    nonFlood1     = b['EVI'].gt(0.3).And(temp1.Not())
-    waterRelated1 = temp1.Or(temp2)
-    nonFlood2     = temp1.And(temp2.Not())
-    
-    #addToMap(b['EVI'],  {'min': 0, 'max': 1}, 'EVI',   False)
-    #addToMap(b['LSWI'], {'min': 0, 'max': 1}, 'LSWI',  False)
-    #addToMap(b['DVEL'], {'min': 0, 'max': 1}, 'DVEL',  False)
-    #addToMap(waterRelated1, {'min': 0, 'max': 1}, 'waterRelated1',  False)
-    
-    # ---- Apply DEM filtering ----
-    
-    # Retrieve the dem compute slopes
-    demSensor       = domain.get_dem()
-    dem             = demSensor.image
-    demSlopeDegrees = compute_dem_slope_degrees(demSensor.image, demSensor.band_resolutions[demSensor.band_names[0]])
-    #addToMap(demSlopeDegrees, {'min': 0, 'max': 90}, 'DEM slope',  False)
-    
-    # Filter regions of high slope
-    highSlope = demSlopeDegrees.gt(10).Or( demSlopeDegrees.gt(8).And(dem.gt(2000)) )
-    
-    waterRelated2 = waterRelated1.And(highSlope.Not())
-    nonFlood3     = waterRelated1.And(highSlope).Or(nonFlood2)
-    
-    mixture1 = waterRelated2.And(b['EVI'].gt(0.1))
-    flood1   = waterRelated2.And(b['EVI'].lte(0.1))
-    
-    #addToMap(waterRelated2, {'min': 0, 'max': 1}, 'waterRelated2',  False)
-    
-    # ---- Approximate region growing ----
-    
-    # Earth Engine can't do a real region grow so approximate one with a big dilation
-    REGION_GROW_SIZE = 35 # Pixels
-    expansionKernel  = ee.Kernel.circle(REGION_GROW_SIZE, 'pixels', False)
-    
-    # Region growing 1
-    temp1 = b['EVI'].lte(0.31).And(b['DVEL'].lte(0.07))
-    temp2 = b['EVI'].lte(0.06).And(b['LSWI'].lte(0.01))
-    relaxedConditions      = temp1.Or(temp2)
-    potentialExpansionArea = waterRelated2.convolve(expansionKernel).And(nonFlood3)
-    waterRelated3          = potentialExpansionArea.And(relaxedConditions)
-    
-    mixture3 = waterRelated3.And(b['EVI'].gt(0.1))
-    flood3   = waterRelated3.And(b['EVI'].lte(0.1))
-    
-    # Region growing 2
-    potentialExpansionArea = flood1.convolve(expansionKernel).And(mixture1)
-    mixture2 = potentialExpansionArea.And(b['LSWI'].lt(0.08))
-    flood2   = potentialExpansionArea.And(b['LSWI'].gte(0.08))
-    
-    #addToMap(nonFlood1, {'min': 0, 'max': 1}, 'nonFlood1',  False)
-    #addToMap(nonFlood2, {'min': 0, 'max': 1}, 'nonFlood2',  False)
-    #addToMap(nonFlood3, {'min': 0, 'max': 1}, 'nonFlood3',  False)
-    #
-    #addToMap(mixture1, {'min': 0, 'max': 1}, 'mixture1',  False)
-    #addToMap(mixture2, {'min': 0, 'max': 1}, 'mixture2',  False)
-    #addToMap(mixture3, {'min': 0, 'max': 1}, 'mixture3',  False)
-    #addToMap(waterRelated3, {'min': 0, 'max': 1}, 'waterRelated3',  False)
-    
-    # ---- Apply water mask ----
-    
-    waterMask = ee.Image("MODIS/MOD44W/MOD44W_005_2000_02_24").select(['water_mask'])
-
-    # Not sure how exactly the paper does this but we don't care about anything in the permanent water mask!
-    recedingWater = nonFlood3.And(waterMask)
-    
-    mergedFlood   = flood1.Or(flood2).Or(flood3)
-    standingWater = mergedFlood.And(waterMask)
-    flood4        = mergedFlood.And(waterMask.Not())
-
-    # ---- Cloud handling? ----
-
-    # In place of the complicated cloud geometery, just remove pixels
-    #  that are flagged as bad in the input MODIS imagery.
-    badModisPixels = getModisBadPixelMask(domain.modis.image)
-
-    flood5 = flood4.And(badModisPixels.Not())
-
-    # ---- Time series handling ----
-    # --> This step is not included
-
-    fullMixture = mixture2.Or(mixture3)
-    #addToMap(fullMixture, {'min': 0, 'max': 1}, 'fullMixture',  False)
-
-    # Generate the binary flood detection output we are interested in
-    outputFlood = flood5.Or(standingWater)
-
-    return outputFlood.select(['sur_refl_b02'], ['b1']) # Rename sur_refl_b02 to b1
-
-def _create_extended_learning_image(domain, b):
-    #a = get_diff(b).select(['b1'], ['b1'])
-    a = b['b1'].select(['sur_refl_b01'], ['b1'])
-    a = a.addBands(b['b2'].select(['sur_refl_b02'], ['b2']))
-    a = a.addBands(b['b2'].divide(b['b1']).select(['sur_refl_b02'], ['ratio']))
-    a = a.addBands(b['LSWI'].subtract(b['NDVI']).subtract(0.05).select(['sur_refl_b02'], ['LSWIminusNDVI']))
-    a = a.addBands(b['LSWI'].subtract(b['EVI']).subtract(0.05).select(['sur_refl_b02'], ['LSWIminusEVI']))
-    a = a.addBands(b['EVI'].subtract(0.3).select(['sur_refl_b02'], ['EVI']))
-    a = a.addBands(b['LSWI'].select(['sur_refl_b02'], ['LSWI']))
-    a = a.addBands(b['NDVI'].select(['sur_refl_b02'], ['NDVI']))
-    a = a.addBands(b['NDWI'].select(['sur_refl_b01'], ['NDWI']))
-    a = a.addBands(get_diff(b).select(['b1'], ['diff']))
-    a = a.addBands(get_fai(b).select(['b1'], ['fai']))
-    a = a.addBands(get_dartmouth(b).select(['b1'], ['dartmouth']))
-    a = a.addBands(get_mod_ndwi(b).select(['b1'], ['MNDWI']))
-    return a
-
-# binary search to find best threshold
-def __find_optimal_threshold(domains, images, truths, band_name, weights, splits):
-    choices = []
-    for i in range(len(splits) - 1):
-        choices.append((splits[i] + splits[i+1]) / 2)
-    best = None
-    best_value = None
-    for k in range(len(choices)):
-        c = choices[k]
-        flood_and_threshold_sum = sum([safe_get_info(weights[i].mask(images[i].select(band_name).lte(c)).reduceRegion(ee.Reducer.sum(), domains[i].bounds, 250))['constant'] for i in range(len(domains))])
-        ts = [truths[i].multiply(weights[i]).divide(flood_and_threshold_sum).mask(images[i].select(band_name).lte(c)) for i in range(len(domains))]
-        entropies1 = [-safe_get_info(ts[i].multiply(ts[i].log()).reduceRegion(ee.Reducer.sum(), domains[i].bounds, 250))['b1'] for i in range(len(domains))]# H(Y | X <= c)
-
-        ts = [truths[i].multiply(weights[i]).divide(1 - flood_and_threshold_sum).mask(images[i].select(band_name).gt(c)) for i in range(len(domains))]
-        entropies2 = [-safe_get_info(ts[i].multiply(ts[i].log()).reduceRegion(ee.Reducer.sum(), domains[i].bounds, 250))['b1'] for i in range(len(domains))]# H(Y | X > c)
-        
-        entropy1 = sum(entropies1)
-        entropy2 = sum(entropies2)
-        gain = (entropy1 * flood_and_threshold_sum + entropy2 * (1 - flood_and_threshold_sum))
-        print c, gain, flood_and_threshold_sum, entropy1, entropy2
-        if best == None or gain < best_value:
-            best = k
-            best_value = gain
-    return (choices[best], best + 1, best_value)
-
-def apply_classifier(image, band, threshold):
-    return image.select(band).lte(threshold).multiply(2).subtract(1)
-
-def get_adaboost_sum(domain, b, classifier = None):
-    if classifier == None:
-        # learned from everything
-        classifier = [(u'b2', 1066.9529712504814, 1.5025586686710706), (u'NDWI', 0.14661938301755412, -0.21891567708553822), (u'dartmouth', 0.48798681823081197, -0.15726997982017618), (u'dartmouth', 0.6365457444743317, 0.18436960110357703), (u'LSWIminusNDVI', 0.3981981030948878, -0.10116535428832296), (u'fai', 355.7817695891917, -0.11241883192214887), (u'dartmouth', 0.7108252075960915, 0.16267637123701892), (u'diff', 528.9578763019633, -0.08056940174311174), (u'NDWI', -0.2608919987915783, -0.0662560864223818), (u'diff', 945.4263065720343, -0.06468547496541238), (u'LSWI', 0.10099215524728983, 0.06198258456041972), (u'LSWI', 0.4036574931704132, -0.13121098919819557), (u'NDVI', -0.11873600974959503, -0.06877321671018986), (u'dartmouth', 0.6736854760352116, 0.058740830970174365), (u'diff', 737.1920914369988, -0.07784405443757562), (u'fai', 637.5040900767088, 0.06383077739328656), (u'LSWI', 0.2523248242088515, -0.06159092845229366), (u'diff', 841.3091990045166, -0.03543296624866381), (u'NDWI', -0.0571363078870121, -0.033363758883119425), (u'NDWI', -0.1590141533392952, -0.04351253722452526), (u'LSWIminusNDVI', -0.021934005871228984, 0.05405714553564335), (u'LSWIminusNDVI', -0.23200006035428739, -0.05945459980438702), (u'diff', 893.3677527882754, -0.04401238934808345), (u'LSWIminusNDVI', -0.33703308759581657, -0.03270875405530488), (u'LSWIminusEVI', -0.06154292961108998, 0.03531804439403144), (u'LSWIminusEVI', -0.6658933123079813, 0.049495070534741545), (u'LSWIminusNDVI', -0.284516573975052, -0.0652646748372963), (u'LSWI', 0.17665848972807066, 0.035535330348720445), (u'LSWIminusEVI', -0.9680685036564269, 0.03385062752160848), (u'dartmouth', 0.6551156102547716, 0.0255425888326403), (u'diff', 867.338475896396, -0.029608603189018888), (u'dartmouth', 0.6644005431449915, 0.031453944391964694), (u'b2', 1597.1343803620828, -0.032483706321846446), (u'b2', 1862.2250849178836, 0.11634887737020584), (u'diff', 880.3531143423356, -0.0759983094592842), (u'LSWIminusNDVI', -0.2582583171646697, -0.03107758927177279), (u'LSWI', 0.13882532248768026, 0.028397075633745206), (u'fai', 496.64292983295024, -0.033912739368973946), (u'EVI', -0.050627832167768394, 0.01948538465509801), (u'MNDWI', -0.314992942152472, -0.028318432983029183), (u'LSWIminusEVI', -0.8169809079822041, 0.017475858734323002), (u'EVI', 0.393374399578999, 0.02621185146352496), (u'LSWIminusEVI', -0.7414371101450927, 0.024903163093461297), (u'LSWIminusNDVI', -0.27138744556986083, -0.026585292504625754), (u'MNDWI', 0.008416570589500877, -0.020089052435031476), (u'MNDWI', 0.17012132696048732, 0.09013852992730866), (u'MNDWI', 0.2509737051459805, 0.07860221464785291), (u'NDWI', -0.20995307606543676, 0.12420114244297033), (u'MNDWI', 0.2105475160532339, 0.058700913757496295), (u'diff', 873.8457951193658, -0.06536366152935989), (u'MNDWI', 0.2307606105996072, 0.05774578894612022), (u'LSWIminusNDVI', -0.3107748307854343, 0.06324847449109565), (u'MNDWI', 0.24086715787279384, 0.05222308145337588), (u'NDVI', 0.2321600980908248, -0.044636312533643016), (u'b1', 840.9896718836895, -0.04386969870931187), (u'b1', 431.64304441090013, 0.10652512181225056), (u'MNDWI', 0.24592043150938717, 0.04629035855680991)]
-        # learned from everything and floods permanent water mask
-        #classifier = [(u'b2', 1066.9529712504814, 1.5025586686710706), (u'NDWI', 0.14661938301755412, -0.21891567708553822), (u'dartmouth', 0.48798681823081197, -0.15726997982017618), (u'dartmouth', 0.6365457444743317, 0.18436960110357703), (u'LSWIminusNDVI', 0.3981981030948878, -0.10116535428832296), (u'fai', 355.7817695891917, -0.11241883192214887), (u'dartmouth', 0.7108252075960915, 0.16267637123701892), (u'diff', 528.9578763019633, -0.08056940174311174), (u'NDWI', -0.2608919987915783, -0.0662560864223818), (u'diff', 945.4263065720343, -0.06468547496541238), (u'LSWI', 0.10099215524728983, 0.06198258456041972), (u'LSWI', 0.4036574931704132, -0.13121098919819557), (u'NDVI', -0.11873600974959503, -0.06877321671018986), (u'dartmouth', 0.6736854760352116, 0.058740830970174365), (u'diff', 737.1920914369988, -0.07784405443757562), (u'fai', 637.5040900767088, 0.06383077739328656), (u'LSWI', 0.2523248242088515, -0.06159092845229366), (u'diff', 841.3091990045166, -0.03543296624866381), (u'NDWI', -0.0571363078870121, -0.033363758883119425), (u'NDWI', -0.1590141533392952, -0.04351253722452526), (u'LSWIminusNDVI', -0.021934005871228984, 0.05405714553564335), (u'LSWIminusNDVI', -0.23200006035428739, -0.05945459980438702), (u'diff', 893.3677527882754, -0.04401238934808345), (u'LSWIminusNDVI', -0.33703308759581657, -0.03270875405530488), (u'LSWIminusEVI', -0.06154292961108998, 0.03531804439403144), (u'LSWIminusEVI', -0.6658933123079813, 0.049495070534741545), (u'LSWIminusNDVI', -0.284516573975052, -0.0652646748372963), (u'LSWI', 0.17665848972807066, 0.035535330348720445), (u'LSWIminusEVI', -0.9680685036564269, 0.03385062752160848), (u'dartmouth', 0.6551156102547716, 0.0255425888326403), (u'diff', 867.338475896396, -0.029608603189018888), (u'dartmouth', 0.6644005431449915, 0.031453944391964694), (u'b2', 1597.1343803620828, -0.032483706321846446), (u'b2', 1862.2250849178836, 0.11634887737020584), (u'diff', 880.3531143423356, -0.0759983094592842), (u'LSWIminusNDVI', -0.2582583171646697, -0.03107758927177279), (u'LSWI', 0.13882532248768026, 0.028397075633745206), (u'fai', 496.64292983295024, -0.033912739368973946), (u'EVI', -0.050627832167768394, 0.01948538465509801), (u'MNDWI', -0.314992942152472, -0.028318432983029183), (u'LSWIminusEVI', -0.8169809079822041, 0.017475858734323002), (u'EVI', 0.393374399578999, 0.02621185146352496), (u'LSWIminusEVI', -0.7414371101450927, 0.024903163093461297), (u'LSWIminusNDVI', -0.27138744556986083, -0.026585292504625754), (u'MNDWI', 0.008416570589500877, -0.020089052435031476), (u'MNDWI', 0.17012132696048732, 0.09013852992730866), (u'MNDWI', 0.2509737051459805, 0.07860221464785291), (u'NDWI', -0.20995307606543676, 0.12420114244297033), (u'MNDWI', 0.2105475160532339, 0.058700913757496295), (u'diff', 873.8457951193658, -0.06536366152935989), (u'MNDWI', 0.2307606105996072, 0.05774578894612022), (u'LSWIminusNDVI', -0.3107748307854343, 0.06324847449109565), (u'MNDWI', 0.24086715787279384, 0.05222308145337588), (u'NDVI', 0.2321600980908248, -0.044636312533643016), (u'b1', 840.9896718836895, -0.04386969870931187), (u'b1', 431.64304441090013, 0.10652512181225056), (u'MNDWI', 0.24592043150938717, 0.04629035855680991), (u'LSWI', 0.15774190610787547, 0.036843417853100205), (u'dartmouth', 0.6690430095901015, -0.03212513821387442), (u'NDVI', 0.40760815201103473, 0.02804021082285224), (u'NDWI', -0.23542253742850755, 0.03186450807020461), (u'MNDWI', 0.24339379469109051, 0.02862992753172424), (u'NDWI', -0.24815726811004293, 0.02759848052686244), (u'MNDWI', 0.24844706832768382, 0.028767258391409676), (u'NDWI', -0.2545246334508106, 0.023920554168868943), (u'MNDWI', 0.24971038673683216, 0.019530411666440373), (u'diff', 854.3238374504563, -0.017420419212339854), (u'fai', 567.0735099548295, 0.017319660531085516), (u'dartmouth', 0.6667217763675466, -0.01514266152502469), (u'EVI', 0.6153755154523827, 0.015811343455312793), (u'NDWI', -0.2577083161211945, 0.016367445780215994), (u'EVI', 0.5043749575156908, 0.021397992947186542), (u'b1', 636.3163581472949, 0.017679309609453388), (u'b1', 533.9797012790975, 0.052480869491753616), (u'LSWIminusNDVI', -0.2779520097724564, -0.025442696952484856), (u'b2', 1729.6797326399833, -0.02851944225149679), (u'b2', 1663.407056501033, -0.031126464288873154), (u'EVI', 0.4488746785473449, 0.02559032221555967), (u'b1', 585.1480297131961, 0.02206908624237135), (u'diff', 789.2506452207576, -0.016514173533494117), (u'fai', 531.8582198938899, 0.023477946621113858), (u'b1', 610.7321939302456, -0.012825485385474514), (u'diff', 815.2799221126371, -0.01149904087913293), (u'MNDWI', 0.249078727532258, 0.01515097935650566), (u'NDWI', -0.2593001574563864, 0.01083047626473297), (u'LSWIminusNDVI', -0.28123429187375415, -0.012898006552737352), (u'NDWI', -0.2600960781239824, 0.011987178213307102), (u'LSWIminusNDVI', -0.2828754329244031, -0.010878187527895457), (u'NDWI', -0.26049403845778035, 0.010250229825634711), (u'LSWIminusNDVI', -0.2820548623990786, -0.009697140264622033), (u'LSWIminusEVI', -0.703665211226537, 0.00944101306441367), (u'NDVI', 0.3198841250509298, 0.009414806179635152), (u'NDVI', 0.36374613853098225, 0.013660042816894051), (u'NDWI', -0.2606930186246793, 0.01871187931420404), (u'NDVI', 0.3856771452710085, 0.02480484723062163), (u'ratio', 1.9036367764380129, -0.025236576927683663), (u'ratio', 2.8194639395525054, 0.02624098822658558), (u'LSWIminusEVI', -0.6847792617672592, 0.0235627702128661), (u'ratio', 2.361550357995259, 0.017108797919490024), (u'diff', 828.2945605585769, -0.01756108404460174)]
-    test_image = _create_extended_learning_image(domain, b)
-    total = ee.Image(0).select(['constant'], ['b1'])
-    for c in classifier:
-      total = total.add(test_image.select(c[0]).lte(c[1]).multiply(2).subtract(1).multiply(c[2]))
-    return total
-
-def adaboost(domain, b, classifier = None):
-    total = get_adaboost_sum(domain, b, classifier)
-    return total.gte(0.0)
-
-def adaboost_dem(domain, b, classifier = None):
-    total = get_adaboost_sum(domain, b, classifier)
-    fraction = total.add(ee.Image(2.0)).divide(ee.Image(1.0)).min(1.0).max(0.0)
-    return apply_dem(domain, fraction)
-
-def __compute_threshold_ranges(training_domains, training_images, water_masks, bands):
-    band_splits = dict()
-    for band_name in bands:
-      split = None
-      for i in range(len(training_domains)):
-        ret = safe_get_info(training_images[i].select(band_name).mask(water_masks[i]).reduceRegion(ee.Reducer.percentile([20, 80], ['s', 'b']), training_domains[i].bounds, 250))
-        s = [ret[band_name + '_s'], ret[band_name + '_b']]
-        if split == None:
-            split = s
-        else:
-            split[0] = min(split[0], s[0])
-            split[1] = max(split[1], s[1])
-      band_splits[band_name] = [split[0], split[1], split[1] + (split[1] - split[0])]
-    return band_splits
-
-def adaboost_learn(domain, b):
-    all_problems = ['kashmore_2010_8.xml', 'mississippi_2011_5.xml', 'mississippi_2011_6.xml', 'new_orleans_2005_9.xml', 'sf_bay_area_2011_4.xml']
-    all_domains = [Domain('config/domains/modis/' + d) for d in all_problems]
-
-    training_domains = [domain.unflooded_domain for domain in all_domains[:-1]] + [all_domains[-1]]
-    water_masks = [get_permanent_water_mask() for d in training_domains]
-    #water_masks.extend([get_permanent_water_mask() for d in training_domains])
-    transformed_masks = [water_mask.multiply(2).subtract(1) for water_mask in water_masks]
-    training_images = [_create_extended_learning_image(d, compute_modis_indices(d)) for d in training_domains]
-    # add pixels in flood permanent water masks to training
-    #training_images.extend([_create_extended_learning_image(d, compute_modis_indices(d)).mask(get_permanent_water_mask()) for d in all_domains])
-    bands = safe_get_info(training_images[0].bandNames())
-    print 'Computing threshold ranges.'
-    band_splits = __compute_threshold_ranges(training_domains, training_images, water_masks, bands)
-    counts = [safe_get_info(training_images[i].select('b1').reduceRegion(ee.Reducer.count(), training_domains[i].bounds, 250))['b1'] for i in range(len(training_domains))]
-    count = sum(counts)
-
-    weights = [ee.Image(1.0 / count) for i in range(len(training_domains))]
-    full_classifier = []
-    # initialize for pre-existing partially trained classifier
-    for (c, t, alpha) in full_classifier:
-      band_splits[c].append(t)
-      band_splits[c] = sorted(band_splits[c])
-      total = 0
-      for i in range(len(training_domains)):
-        weights[i] = weights[i].multiply(apply_classifier(training_images[i], c, t).multiply(transformed_masks[i]).multiply(-alpha).exp())
-        total += safe_get_info(weights[i].reduceRegion(ee.Reducer.sum(), training_domains[i].bounds, 250))['constant']
-      for i in range(len(training_domains)):
-        weights[i] = weights[i].divide(total)
-    
-    test_image = _create_extended_learning_image(domain, b)
-    while len(full_classifier) < 100:
-      best = None
-      for band_name in bands:
-        (threshold, ind, value) = __find_optimal_threshold(training_domains, training_images, water_masks, band_name, weights, band_splits[band_name])
-        errors = [safe_get_info(weights[i].multiply(training_images[i].select(band_name).lte(threshold).neq(water_masks[i])).reduceRegion(ee.Reducer.sum(), training_domains[i].bounds, 250))['constant'] for i in range(len(training_domains))]
-        error = sum(errors)
-        print '%s found threshold %g with entropy %g error %g' % (band_name, threshold, value, error)
-        if best == None or abs(0.5 - error) > abs(0.5 - best[0]): # classifiers that are always wrong are also good with negative alpha
-          best = (error, band_name, threshold, ind)
-      band_splits[best[1]].insert(best[3], best[2])
-      print 'Using %s < %g. Error %g.' % (best[1], best[2], best[0])
-      alpha = 0.5 * math.log((1 - best[0]) / best[0])
-      classifier = (best[1], best[2], alpha)
-      full_classifier.append(classifier)
-      weights = [weights[i].multiply(apply_classifier(training_images[i], classifier[0], classifier[1]).multiply(transformed_masks[i]).multiply(-alpha).exp()) for i in range(len(training_domains))]
-      totals = [safe_get_info(weights[i].reduceRegion(ee.Reducer.sum(), training_domains[i].bounds, 250))['constant'] for i in range(len(training_domains))]
-      total = sum(totals)
-      weights = [w.divide(total) for w in weights]
-      print full_classifier
-
-def experimental(domain, b):
-    return adaboost(domain, b)
-    #args = {
-    #        'training_image'    : water_mask,
-    #        'training_band'     : "b1",
-    #        'training_region'   : training_domain.bounds,
-    #        'image'             : training_image,
-    #        'subsampling'       : 0.2, # TODO: Reduce this on failure?
-    #        'max_classification': 2,
-    #        'classifier_name'   : 'Cart'
-    #       }
-    #classifier = ee.apply("TrainClassifier", args)  # Call the EE classifier
-    #classified = _create_extended_learning_image(domain, b).classify(classifier).select(['classification'], ['b1']); 
-    return classified;
-
-
-def skyboxAssist(domain, b):
-    ''' Combine MODIS and RGBN to detect flood pixels.
-    '''
-    
-    raise Exception('Algorithm is not ready yet!')
-    
-    #lowModisThresh = 300
-    #
-    ## Simple function implements the b2 - b1 difference method
-    ## - Using two methods like this is a hack to get a call from modis_lake_measure.py to work!
-    ##flood_diff_function1 = lambda x : x.select(['sur_refl_b02']).subtract(x.select(['sur_refl_b01']))
-    #flood_diff_function2 = lambda x : x.sur_refl_b02.subtract(x.sur_refl_b01)
-    #
-    #
-    ## Compute the difference statistics inside permanent water mask pixels
-    #MODIS_RESOLUTION = 250 # Meters
-    #water_mask       = ee.Image("MODIS/MOD44W/MOD44W_005_2000_02_24").select(['water_mask'])
-    #floodDiff        = flood_diff_function2(domain.modis)
-    #diffInWaterMask  = floodDiff.multiply(water_mask)
-    #maskedMean       = diffInWaterMask.reduceRegion(ee.Reducer.mean(),   domain.bounds, MODIS_RESOLUTION)
-    #maskedStdDev     = diffInWaterMask.reduceRegion(ee.Reducer.stdDev(), domain.bounds, MODIS_RESOLUTION)
-    #
-    #print 'Water mean = ' + str(maskedMean.getInfo())
-    #print 'Water STD  = ' + str(maskedStdDev.getInfo())
-    #
-    ## TODO: Get this!
-    #water_thresh = -8.0
-    #land_thresh  =  10.0
-    #
-    ## Use the water mask statistics to compute a difference threshold, then find all pixels below the threshold.
-    #pureWaterThreshold  = maskedMean.getInfo()['sur_refl_b02'] + water_thresh*(maskedStdDev.getInfo()['sur_refl_b02']);
-    #print 'Pure water threshold == ' + str(pureWaterThreshold)
-    #pureWaterPixels     = flood_diff_function2(domain.modis).lte(pureWaterThreshold)
-    #
-    #
-    ##pureLandThreshold  = maskedMean.getInfo()['sur_refl_b02'] + land_thresh*(maskedStdDev.getInfo()['sur_refl_b02']);
-    #pureLandThreshold = pureWaterThreshold + 3000
-    #print 'Pure land threshold == ' + str(pureLandThreshold)
-    #pureLandPixels     = flood_diff_function2(domain.modis).gt(pureLandThreshold)
-    #
-    #
-    #addToMap(pureWaterPixels.mask(pureWaterPixels), {'min': 0, 'max': 1}, 'Pure Water',  False)
-    #addToMap(pureLandPixels.mask(pureLandPixels),   {'min': 0, 'max': 1}, 'Pure Land',   False)
-    #
-    #
-    ##TODO: Train on these pixels!
-    #
-    #
-#    
-#    def _create_learning_image(domain, b):
-#    '''Set up features for the classifier to be trained on: [b2, b2/b1, b2/b1, NDVI, NDWI]'''
-#    diff  = b['b2'].subtract(b['b1'])
-#    ratio = b['b2'].divide(b['b1'])
-#    return b['b1'].addBands(b['b2']).addBands(diff).addBands(ratio).addBands(b['NDVI']).addBands(b['NDWI'])
-#
-#def earth_engine_classifier(domain, b, classifier_name, extra_args={}):
-#    '''Apply EE classifier tool using a ground truth image.'''
-#    training_domain = domain.training_domain
-#    training_image  = _create_learning_image(training_domain, compute_modis_indices(training_domain))
-#    args = {
-#            'image'             : training_image,
-#            'subsampling'       : 0.5,
-#            'training_image'    : training_domain.ground_truth,
-#            'training_band'     : "b1",
-#            'training_region'   : training_domain.bounds,
-#            'max_classification': 2,
-#            'classifier_name'   : classifier_name
-#           }
-#    args.update(extra_args)
-#    classifier = ee.apply("TrainClassifier", args)  # Call the EE classifier
-#    classified = ee.call("ClassifyImage", _create_learning_image(domain, b), classifier).select(['classification'], ['b1']); 
-#    return classified;
-#
-#def cart(domain, b):
-#    '''Classify using CART (Classification And Regression Tree)'''
-#    return earth_engine_classifier(domain, b, 'Cart')
-#    
-    
-    
-    #return b['b2'].subtract(b['b1']).lte(500).select(['sur_refl_b02'], ['b1']) # Rename sur_refl_b02 to b1
-
-
-
-# End of algorithm definitions
-#=======================================================================================================
-#=======================================================================================================
-
-
-
-=======
->>>>>>> 0f0cd996
-
+DNNS_DIFF          = 14
+DNNS_DIFF_DEM      = 15
+DIFF_LEARNED       = 16
+DART_LEARNED       = 17
+FAI                = 18
+FAI_LEARNED        = 19
+MODNDWI            = 20
+MODNDWI_LEARNED    = 21
+ADABOOST           = 22
+ADABOOST_LEARNED   = 23
+ADABOOST_DEM       = 24
 
 # Set up some information for each algorithm, used by the functions below.
 _ALGORITHMS = {
         # Algorithm,    Display name,   Function name,    Fractional result?,    Display color
-<<<<<<< HEAD
         EVI                : ('EVI',                     evi,            False, 'FF00FF'),
         XIAO               : ('XIAO',                    xiao,           False, 'FFFF00'),
         DIFFERENCE         : ('Difference',              modis_diff,     False, '00FFFF'),
@@ -1228,33 +81,6 @@
         ADABOOST           : ('Adaboost',                adaboost,       False, 'CC0066'),
         ADABOOST_LEARNED   : ('Adaboost Learned',        adaboost_learn, False, 'CC0066'),
         ADABOOST_DEM       : ('Adaboost DEM',            adaboost_dem,   False, 'CC0066'),
-        SKYBOX_ASSIST      : ('Skybox Assist',           skyboxAssist,   False, '00CC66'),
-        EXPERIMENTAL       : ('Experimental',            experimental,   False, '00FFFF')
-=======
-        EVI                : ('EVI',                     simple_modis_algorithms.evi,             False, 'FF00FF'),
-        XIAO               : ('XIAO',                    simple_modis_algorithms.xiao,            False, 'FFFF00'),
-        DIFFERENCE         : ('Difference',              simple_modis_algorithms.modis_diff,      False, '00FFFF'),
-        DIFF_LEARNED       : ('Diff. Learned',           simple_modis_algorithms.diff_learned,    False, '00FFFF'),
-        DARTMOUTH          : ('Dartmouth',               simple_modis_algorithms.dartmouth,       False, '33CCFF'),
-        DART_LEARNED       : ('Dartmouth Learned',       simple_modis_algorithms.dart_learned,    False, '33CCFF'),
-        FAI                : ('Floating Algae',          simple_modis_algorithms.fai,             False, '3399FF'),
-        FAI_LEARNED        : ('Floating Algae Learned',  simple_modis_algorithms.fai_learned,     False, '3399FF'),
-        MODNDWI            : ('Mod. NDWI',               simple_modis_algorithms.mod_ndwi,        False, '00FFFF'),
-        MODNDWI_LEARNED    : ('Mod. NDWI Learned',       simple_modis_algorithms.mod_ndwi_learned,False, '00FFFF'),
-        CART               : ('CART',                    ee_classifiers.cart,                     False, 'CC6600'),
-        SVM                : ('SVM',                     ee_classifiers.svm,                      False, 'FFAA33'),
-        RANDOM_FORESTS     : ('Random Forests',          ee_classifiers.random_forests,           False, 'CC33FF'),
-        DNNS               : ('DNNS',                    dnns.dnns,                               True,  '0000FF'),
-        DNNS_DIFF          : ('DNNS Diff.',              dnns.dnns_diff,                          True,  '0000FF'),
-        DNNS_REVISED       : ('DNNS Revised',            dnns.dnns_revised,                       False, '00FF00'),
-        DNNS_DEM           : ('DNNS with DEM',           dnns.dnns_dem,                           False, '9900FF'),
-        DNNS_DIFF_DEM      : ('DNNS Diff with DEM',      dnns.dnns_diff_dem,                      False, '9900FF'),
-        DIFFERENCE_HISTORY : ('Difference with History', misc_algorithms.history_diff,            False, '0099FF'),
-        DEM_THRESHOLD      : ('DEM Threshold',           simple_modis_algorithms.dem_threshold,   False, 'FFCC33'),
-        MARTINIS_TREE      : ('Martinis Tree',           misc_algorithms.martinis_tree,           False, 'CC0066'),
-#        SKYBOX_ASSIST      : ('Skybox Assist',           skyboxAssist,    False, '00CC66'),
-        EXPERIMENTAL       : ('Experimental',            adaboost.experimental,                   False, '00FFFF')
->>>>>>> 0f0cd996
 }
 
 
@@ -1264,7 +90,7 @@
         approach = _ALGORITHMS[algorithm]
     except:
         return None
-    return (approach[0], approach[1](domain, modis_utilities.compute_modis_indices(domain)))
+    return (approach[0], approach[1](domain, compute_modis_indices(domain)))
 
 def get_algorithm_name(algorithm):
     '''Return the text name of an algorithm.'''
